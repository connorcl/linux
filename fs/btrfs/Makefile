--- conflicted
+++ resolved
@@ -7,12 +7,7 @@
 	   extent_map.o sysfs.o struct-funcs.o xattr.o ordered-data.o \
 	   extent_io.o volumes.o async-thread.o ioctl.o locking.o orphan.o \
 	   export.o tree-log.o free-space-cache.o zlib.o lzo.o \
-<<<<<<< HEAD
 	   compression.o delayed-ref.o relocation.o delayed-inode.o scrub.o \
-	   reada.o
-=======
-	   compression.o delayed-ref.o relocation.o delayed-inode.o backref.o \
-	   scrub.o
->>>>>>> 5da6fcbc
+	   reada.o backref.o
 
 btrfs-$(CONFIG_BTRFS_FS_POSIX_ACL) += acl.o