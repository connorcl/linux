--- conflicted
+++ resolved
@@ -1569,11 +1569,8 @@
  */
 void __init init_apic_mappings(void)
 {
-<<<<<<< HEAD
-=======
 	unsigned int new_apicid;
 
->>>>>>> cec6be6d
 	if (x2apic_mode) {
 		boot_cpu_physical_apicid = read_apic_id();
 		return;
@@ -1611,21 +1608,11 @@
 	 * Fetch the APIC ID of the BSP in case we have a
 	 * default configuration (or the MP table is broken).
 	 */
-<<<<<<< HEAD
-	if (boot_cpu_physical_apicid == -1U)
-		boot_cpu_physical_apicid = read_apic_id();
-
-	/* lets check if we may to NOP'ify apic operations */
-	if (!cpu_has_apic) {
-		pr_info("APIC: disable apic facility\n");
-		apic_disable();
-=======
 	new_apicid = read_apic_id();
 	if (boot_cpu_physical_apicid != new_apicid) {
 		boot_cpu_physical_apicid = new_apicid;
 		apic_version[new_apicid] =
 			 GET_APIC_VERSION(apic_read(APIC_LVR));
->>>>>>> cec6be6d
 	}
 }
 
@@ -2216,11 +2203,7 @@
 {
 	if (multi)
 		return 0;
-<<<<<<< HEAD
-	printk(KERN_INFO "APIC: %s detected, Multi Chassis\n", d->ident);
-=======
 	pr_info("APIC: %s detected, Multi Chassis\n", d->ident);
->>>>>>> cec6be6d
 	multi = 1;
 	return 0;
 }
