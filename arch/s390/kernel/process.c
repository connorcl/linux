--- conflicted
+++ resolved
@@ -91,19 +91,12 @@
 	for (;;) {
 		tick_nohz_idle_enter();
 		rcu_idle_enter();
-<<<<<<< HEAD
-		while (!need_resched())
-			default_idle();
-		rcu_idle_exit();
-		tick_nohz_idle_exit();
-=======
 		while (!need_resched() && !test_thread_flag(TIF_MCCK_PENDING))
 			default_idle();
 		rcu_idle_exit();
 		tick_nohz_idle_exit();
 		if (test_thread_flag(TIF_MCCK_PENDING))
 			s390_handle_mcck();
->>>>>>> c16fa4f2
 		preempt_enable_no_resched();
 		schedule();
 		preempt_disable();
