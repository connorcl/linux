--- conflicted
+++ resolved
@@ -162,15 +162,6 @@
 		interrupt-parent = <&gpc>;
 		ranges;
 
-<<<<<<< HEAD
-		pmu {
-			compatible = "arm,cortex-a7-pmu";
-			interrupts = <GIC_SPI 94 IRQ_TYPE_LEVEL_HIGH>;
-			status = "disabled";
-		};
-
-=======
->>>>>>> 661e50bc
 		ocram: sram@900000 {
 			compatible = "mmio-sram";
 			reg = <0x00900000 0x20000>;
@@ -626,18 +617,6 @@
 				fsl,anatop = <&anatop>;
 			};
 
-<<<<<<< HEAD
-			tempmon: tempmon {
-				compatible = "fsl,imx6ul-tempmon", "fsl,imx6sx-tempmon";
-				interrupts = <GIC_SPI 49 IRQ_TYPE_LEVEL_HIGH>;
-				fsl,tempmon = <&anatop>;
-				nvmem-cells = <&tempmon_calib>, <&tempmon_temp_grade>;
-				nvmem-cell-names = "calib", "temp_grade";
-				clocks = <&clks IMX6UL_CLK_PLL3_USB_OTG>;
-			};
-
-=======
->>>>>>> 661e50bc
 			snvs: snvs@20cc000 {
 				compatible = "fsl,sec-v4.0-mon", "syscon", "simple-mfd";
 				reg = <0x020cc000 0x4000>;
