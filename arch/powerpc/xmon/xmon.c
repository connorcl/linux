/*
 * Routines providing a simple monitor for use on the PowerMac.
 *
 * Copyright (C) 1996-2005 Paul Mackerras.
 * Copyright (C) 2001 PPC64 Team, IBM Corp
 * Copyrignt (C) 2006 Michael Ellerman, IBM Corp
 *
 *      This program is free software; you can redistribute it and/or
 *      modify it under the terms of the GNU General Public License
 *      as published by the Free Software Foundation; either version
 *      2 of the License, or (at your option) any later version.
 */

#include <linux/kernel.h>
#include <linux/errno.h>
#include <linux/sched/signal.h>
#include <linux/smp.h>
#include <linux/mm.h>
#include <linux/reboot.h>
#include <linux/delay.h>
#include <linux/kallsyms.h>
#include <linux/kmsg_dump.h>
#include <linux/cpumask.h>
#include <linux/export.h>
#include <linux/sysrq.h>
#include <linux/interrupt.h>
#include <linux/irq.h>
#include <linux/bug.h>
#include <linux/nmi.h>
#include <linux/ctype.h>
#include <linux/highmem.h>

#include <asm/debugfs.h>
#include <asm/ptrace.h>
#include <asm/smp.h>
#include <asm/string.h>
#include <asm/prom.h>
#include <asm/machdep.h>
#include <asm/xmon.h>
#include <asm/processor.h>
#include <asm/pgtable.h>
#include <asm/mmu.h>
#include <asm/mmu_context.h>
#include <asm/cputable.h>
#include <asm/rtas.h>
#include <asm/sstep.h>
#include <asm/irq_regs.h>
#include <asm/spu.h>
#include <asm/spu_priv1.h>
#include <asm/setjmp.h>
#include <asm/reg.h>
#include <asm/debug.h>
#include <asm/hw_breakpoint.h>
#include <asm/xive.h>
#include <asm/opal.h>
#include <asm/firmware.h>
#include <asm/code-patching.h>

#ifdef CONFIG_PPC64
#include <asm/hvcall.h>
#include <asm/paca.h>
#endif

#if defined(CONFIG_PPC_SPLPAR)
#include <asm/plpar_wrappers.h>
#else
static inline long plapr_set_ciabr(unsigned long ciabr) {return 0; };
#endif

#include "nonstdio.h"
#include "dis-asm.h"

#ifdef CONFIG_SMP
static cpumask_t cpus_in_xmon = CPU_MASK_NONE;
static unsigned long xmon_taken = 1;
static int xmon_owner;
static int xmon_gate;
#else
#define xmon_owner 0
#endif /* CONFIG_SMP */

static unsigned long in_xmon __read_mostly = 0;
static int xmon_on = IS_ENABLED(CONFIG_XMON_DEFAULT);

static unsigned long adrs;
static int size = 1;
#define MAX_DUMP (128 * 1024)
static unsigned long ndump = 64;
static unsigned long nidump = 16;
static unsigned long ncsum = 4096;
static int termch;
static char tmpstr[128];
static int tracing_enabled;

static long bus_error_jmp[JMP_BUF_LEN];
static int catch_memory_errors;
static int catch_spr_faults;
static long *xmon_fault_jmp[NR_CPUS];

/* Breakpoint stuff */
struct bpt {
	unsigned long	address;
	unsigned int	instr[2];
	atomic_t	ref_count;
	int		enabled;
	unsigned long	pad;
};

/* Bits in bpt.enabled */
#define BP_CIABR	1
#define BP_TRAP		2
#define BP_DABR		4

#define NBPTS	256
static struct bpt bpts[NBPTS];
static struct bpt dabr;
static struct bpt *iabr;
static unsigned bpinstr = 0x7fe00008;	/* trap */

#define BP_NUM(bp)	((bp) - bpts + 1)

/* Prototypes */
static int cmds(struct pt_regs *);
static int mread(unsigned long, void *, int);
static int mwrite(unsigned long, void *, int);
static int handle_fault(struct pt_regs *);
static void byterev(unsigned char *, int);
static void memex(void);
static int bsesc(void);
static void dump(void);
static void show_pte(unsigned long);
static void prdump(unsigned long, long);
static int ppc_inst_dump(unsigned long, long, int);
static void dump_log_buf(void);

#ifdef CONFIG_PPC_POWERNV
static void dump_opal_msglog(void);
#else
static inline void dump_opal_msglog(void)
{
	printf("Machine is not running OPAL firmware.\n");
}
#endif

static void backtrace(struct pt_regs *);
static void excprint(struct pt_regs *);
static void prregs(struct pt_regs *);
static void memops(int);
static void memlocate(void);
static void memzcan(void);
static void memdiffs(unsigned char *, unsigned char *, unsigned, unsigned);
int skipbl(void);
int scanhex(unsigned long *valp);
static void scannl(void);
static int hexdigit(int);
void getstring(char *, int);
static void flush_input(void);
static int inchar(void);
static void take_input(char *);
static int  read_spr(int, unsigned long *);
static void write_spr(int, unsigned long);
static void super_regs(void);
static void remove_bpts(void);
static void insert_bpts(void);
static void remove_cpu_bpts(void);
static void insert_cpu_bpts(void);
static struct bpt *at_breakpoint(unsigned long pc);
static struct bpt *in_breakpoint_table(unsigned long pc, unsigned long *offp);
static int  do_step(struct pt_regs *);
static void bpt_cmds(void);
static void cacheflush(void);
static int  cpu_cmd(void);
static void csum(void);
static void bootcmds(void);
static void proccall(void);
static void show_tasks(void);
void dump_segments(void);
static void symbol_lookup(void);
static void xmon_show_stack(unsigned long sp, unsigned long lr,
			    unsigned long pc);
static void xmon_print_symbol(unsigned long address, const char *mid,
			      const char *after);
static const char *getvecname(unsigned long vec);

static int do_spu_cmd(void);

#ifdef CONFIG_44x
static void dump_tlb_44x(void);
#endif
#ifdef CONFIG_PPC_BOOK3E
static void dump_tlb_book3e(void);
#endif

#ifdef CONFIG_PPC64
#define REG		"%.16lx"
#else
#define REG		"%.8lx"
#endif

#ifdef __LITTLE_ENDIAN__
#define GETWORD(v)	(((v)[3] << 24) + ((v)[2] << 16) + ((v)[1] << 8) + (v)[0])
#else
#define GETWORD(v)	(((v)[0] << 24) + ((v)[1] << 16) + ((v)[2] << 8) + (v)[3])
#endif

static char *help_string = "\
Commands:\n\
  b	show breakpoints\n\
  bd	set data breakpoint\n\
  bi	set instruction breakpoint\n\
  bc	clear breakpoint\n"
#ifdef CONFIG_SMP
  "\
  c	print cpus stopped in xmon\n\
  c#	try to switch to cpu number h (in hex)\n"
#endif
  "\
  C	checksum\n\
  d	dump bytes\n\
  d1	dump 1 byte values\n\
  d2	dump 2 byte values\n\
  d4	dump 4 byte values\n\
  d8	dump 8 byte values\n\
  di	dump instructions\n\
  df	dump float values\n\
  dd	dump double values\n\
  dl    dump the kernel log buffer\n"
#ifdef CONFIG_PPC_POWERNV
  "\
  do    dump the OPAL message log\n"
#endif
#ifdef CONFIG_PPC64
  "\
  dp[#]	dump paca for current cpu, or cpu #\n\
  dpa	dump paca for all possible cpus\n"
#endif
  "\
  dr	dump stream of raw bytes\n\
  dv	dump virtual address translation \n\
  dt	dump the tracing buffers (uses printk)\n\
  dtc	dump the tracing buffers for current CPU (uses printk)\n\
"
#ifdef CONFIG_PPC_POWERNV
"  dx#   dump xive on CPU #\n\
  dxi#  dump xive irq state #\n\
  dxa   dump xive on all CPUs\n"
#endif
"  e	print exception information\n\
  f	flush cache\n\
  la	lookup symbol+offset of specified address\n\
  ls	lookup address of specified symbol\n\
  m	examine/change memory\n\
  mm	move a block of memory\n\
  ms	set a block of memory\n\
  md	compare two blocks of memory\n\
  ml	locate a block of memory\n\
  mz	zero a block of memory\n\
  mi	show information about memory allocation\n\
  p 	call a procedure\n\
  P 	list processes/tasks\n\
  r	print registers\n\
  s	single step\n"
#ifdef CONFIG_SPU_BASE
"  ss	stop execution on all spus\n\
  sr	restore execution on stopped spus\n\
  sf  #	dump spu fields for spu # (in hex)\n\
  sd  #	dump spu local store for spu # (in hex)\n\
  sdi #	disassemble spu local store for spu # (in hex)\n"
#endif
"  S	print special registers\n\
  Sa    print all SPRs\n\
  Sr #	read SPR #\n\
  Sw #v write v to SPR #\n\
  t	print backtrace\n\
  x	exit monitor and recover\n\
  X	exit monitor and don't recover\n"
#if defined(CONFIG_PPC64) && !defined(CONFIG_PPC_BOOK3E)
"  u	dump segment table or SLB\n"
#elif defined(CONFIG_PPC_STD_MMU_32)
"  u	dump segment registers\n"
#elif defined(CONFIG_44x) || defined(CONFIG_PPC_BOOK3E)
"  u	dump TLB\n"
#endif
"  U	show uptime information\n"
"  ?	help\n"
"  # n	limit output to n lines per page (for dp, dpa, dl)\n"
"  zr	reboot\n\
  zh	halt\n"
;

static struct pt_regs *xmon_regs;

static inline void sync(void)
{
	asm volatile("sync; isync");
}

static inline void store_inst(void *p)
{
	asm volatile ("dcbst 0,%0; sync; icbi 0,%0; isync" : : "r" (p));
}

static inline void cflush(void *p)
{
	asm volatile ("dcbf 0,%0; icbi 0,%0" : : "r" (p));
}

static inline void cinval(void *p)
{
	asm volatile ("dcbi 0,%0; icbi 0,%0" : : "r" (p));
}

/**
 * write_ciabr() - write the CIABR SPR
 * @ciabr:	The value to write.
 *
 * This function writes a value to the CIARB register either directly
 * through mtspr instruction if the kernel is in HV privilege mode or
 * call a hypervisor function to achieve the same in case the kernel
 * is in supervisor privilege mode.
 */
static void write_ciabr(unsigned long ciabr)
{
	if (!cpu_has_feature(CPU_FTR_ARCH_207S))
		return;

	if (cpu_has_feature(CPU_FTR_HVMODE)) {
		mtspr(SPRN_CIABR, ciabr);
		return;
	}
	plapr_set_ciabr(ciabr);
}

/**
 * set_ciabr() - set the CIABR
 * @addr:	The value to set.
 *
 * This function sets the correct privilege value into the the HW
 * breakpoint address before writing it up in the CIABR register.
 */
static void set_ciabr(unsigned long addr)
{
	addr &= ~CIABR_PRIV;

	if (cpu_has_feature(CPU_FTR_HVMODE))
		addr |= CIABR_PRIV_HYPER;
	else
		addr |= CIABR_PRIV_SUPER;
	write_ciabr(addr);
}

/*
 * Disable surveillance (the service processor watchdog function)
 * while we are in xmon.
 * XXX we should re-enable it when we leave. :)
 */
#define SURVEILLANCE_TOKEN	9000

static inline void disable_surveillance(void)
{
#ifdef CONFIG_PPC_PSERIES
	/* Since this can't be a module, args should end up below 4GB. */
	static struct rtas_args args;
	int token;

	/*
	 * At this point we have got all the cpus we can into
	 * xmon, so there is hopefully no other cpu calling RTAS
	 * at the moment, even though we don't take rtas.lock.
	 * If we did try to take rtas.lock there would be a
	 * real possibility of deadlock.
	 */
	token = rtas_token("set-indicator");
	if (token == RTAS_UNKNOWN_SERVICE)
		return;

	rtas_call_unlocked(&args, token, 3, 1, NULL, SURVEILLANCE_TOKEN, 0, 0);

#endif /* CONFIG_PPC_PSERIES */
}

#ifdef CONFIG_SMP
static int xmon_speaker;

static void get_output_lock(void)
{
	int me = smp_processor_id() + 0x100;
	int last_speaker = 0, prev;
	long timeout;

	if (xmon_speaker == me)
		return;

	for (;;) {
		last_speaker = cmpxchg(&xmon_speaker, 0, me);
		if (last_speaker == 0)
			return;

		/*
		 * Wait a full second for the lock, we might be on a slow
		 * console, but check every 100us.
		 */
		timeout = 10000;
		while (xmon_speaker == last_speaker) {
			if (--timeout > 0) {
				udelay(100);
				continue;
			}

			/* hostile takeover */
			prev = cmpxchg(&xmon_speaker, last_speaker, me);
			if (prev == last_speaker)
				return;
			break;
		}
	}
}

static void release_output_lock(void)
{
	xmon_speaker = 0;
}

int cpus_are_in_xmon(void)
{
	return !cpumask_empty(&cpus_in_xmon);
}

static bool wait_for_other_cpus(int ncpus)
{
	unsigned long timeout;

	/* We wait for 2s, which is a metric "little while" */
	for (timeout = 20000; timeout != 0; --timeout) {
		if (cpumask_weight(&cpus_in_xmon) >= ncpus)
			return true;
		udelay(100);
		barrier();
	}

	return false;
}
#endif /* CONFIG_SMP */

static inline int unrecoverable_excp(struct pt_regs *regs)
{
#if defined(CONFIG_4xx) || defined(CONFIG_PPC_BOOK3E)
	/* We have no MSR_RI bit on 4xx or Book3e, so we simply return false */
	return 0;
#else
	return ((regs->msr & MSR_RI) == 0);
#endif
}

static int xmon_core(struct pt_regs *regs, int fromipi)
{
	int cmd = 0;
	struct bpt *bp;
	long recurse_jmp[JMP_BUF_LEN];
	unsigned long offset;
	unsigned long flags;
#ifdef CONFIG_SMP
	int cpu;
	int secondary;
#endif

	local_irq_save(flags);
	hard_irq_disable();

	tracing_enabled = tracing_is_on();
	tracing_off();

	bp = in_breakpoint_table(regs->nip, &offset);
	if (bp != NULL) {
		regs->nip = bp->address + offset;
		atomic_dec(&bp->ref_count);
	}

	remove_cpu_bpts();

#ifdef CONFIG_SMP
	cpu = smp_processor_id();
	if (cpumask_test_cpu(cpu, &cpus_in_xmon)) {
		/*
		 * We catch SPR read/write faults here because the 0x700, 0xf60
		 * etc. handlers don't call debugger_fault_handler().
		 */
		if (catch_spr_faults)
			longjmp(bus_error_jmp, 1);
		get_output_lock();
		excprint(regs);
		printf("cpu 0x%x: Exception %lx %s in xmon, "
		       "returning to main loop\n",
		       cpu, regs->trap, getvecname(TRAP(regs)));
		release_output_lock();
		longjmp(xmon_fault_jmp[cpu], 1);
	}

	if (setjmp(recurse_jmp) != 0) {
		if (!in_xmon || !xmon_gate) {
			get_output_lock();
			printf("xmon: WARNING: bad recursive fault "
			       "on cpu 0x%x\n", cpu);
			release_output_lock();
			goto waiting;
		}
		secondary = !(xmon_taken && cpu == xmon_owner);
		goto cmdloop;
	}

	xmon_fault_jmp[cpu] = recurse_jmp;

	bp = NULL;
	if ((regs->msr & (MSR_IR|MSR_PR|MSR_64BIT)) == (MSR_IR|MSR_64BIT))
		bp = at_breakpoint(regs->nip);
	if (bp || unrecoverable_excp(regs))
		fromipi = 0;

	if (!fromipi) {
		get_output_lock();
		excprint(regs);
		if (bp) {
			printf("cpu 0x%x stopped at breakpoint 0x%lx (",
			       cpu, BP_NUM(bp));
			xmon_print_symbol(regs->nip, " ", ")\n");
		}
		if (unrecoverable_excp(regs))
			printf("WARNING: exception is not recoverable, "
			       "can't continue\n");
		release_output_lock();
	}

	cpumask_set_cpu(cpu, &cpus_in_xmon);

 waiting:
	secondary = 1;
	spin_begin();
	while (secondary && !xmon_gate) {
		if (in_xmon == 0) {
			if (fromipi) {
				spin_end();
				goto leave;
			}
			secondary = test_and_set_bit(0, &in_xmon);
		}
		spin_cpu_relax();
		touch_nmi_watchdog();
	}
	spin_end();

	if (!secondary && !xmon_gate) {
		/* we are the first cpu to come in */
		/* interrupt other cpu(s) */
		int ncpus = num_online_cpus();

		xmon_owner = cpu;
		mb();
		if (ncpus > 1) {
			/*
			 * A system reset (trap == 0x100) can be triggered on
			 * all CPUs, so when we come in via 0x100 try waiting
			 * for the other CPUs to come in before we send the
			 * debugger break (IPI). This is similar to
			 * crash_kexec_secondary().
			 */
			if (TRAP(regs) != 0x100 || !wait_for_other_cpus(ncpus))
				smp_send_debugger_break();

			wait_for_other_cpus(ncpus);
		}
		remove_bpts();
		disable_surveillance();
		/* for breakpoint or single step, print the current instr. */
		if (bp || TRAP(regs) == 0xd00)
			ppc_inst_dump(regs->nip, 1, 0);
		printf("enter ? for help\n");
		mb();
		xmon_gate = 1;
		barrier();
		touch_nmi_watchdog();
	}

 cmdloop:
	while (in_xmon) {
		if (secondary) {
			spin_begin();
			if (cpu == xmon_owner) {
				if (!test_and_set_bit(0, &xmon_taken)) {
					secondary = 0;
					spin_end();
					continue;
				}
				/* missed it */
				while (cpu == xmon_owner)
					spin_cpu_relax();
			}
			spin_cpu_relax();
			touch_nmi_watchdog();
		} else {
			cmd = cmds(regs);
			if (cmd != 0) {
				/* exiting xmon */
				insert_bpts();
				xmon_gate = 0;
				wmb();
				in_xmon = 0;
				break;
			}
			/* have switched to some other cpu */
			secondary = 1;
		}
	}
 leave:
	cpumask_clear_cpu(cpu, &cpus_in_xmon);
	xmon_fault_jmp[cpu] = NULL;
#else
	/* UP is simple... */
	if (in_xmon) {
		printf("Exception %lx %s in xmon, returning to main loop\n",
		       regs->trap, getvecname(TRAP(regs)));
		longjmp(xmon_fault_jmp[0], 1);
	}
	if (setjmp(recurse_jmp) == 0) {
		xmon_fault_jmp[0] = recurse_jmp;
		in_xmon = 1;

		excprint(regs);
		bp = at_breakpoint(regs->nip);
		if (bp) {
			printf("Stopped at breakpoint %lx (", BP_NUM(bp));
			xmon_print_symbol(regs->nip, " ", ")\n");
		}
		if (unrecoverable_excp(regs))
			printf("WARNING: exception is not recoverable, "
			       "can't continue\n");
		remove_bpts();
		disable_surveillance();
		/* for breakpoint or single step, print the current instr. */
		if (bp || TRAP(regs) == 0xd00)
			ppc_inst_dump(regs->nip, 1, 0);
		printf("enter ? for help\n");
	}

	cmd = cmds(regs);

	insert_bpts();
	in_xmon = 0;
#endif

#ifdef CONFIG_BOOKE
	if (regs->msr & MSR_DE) {
		bp = at_breakpoint(regs->nip);
		if (bp != NULL) {
			regs->nip = (unsigned long) &bp->instr[0];
			atomic_inc(&bp->ref_count);
		}
	}
#else
	if ((regs->msr & (MSR_IR|MSR_PR|MSR_64BIT)) == (MSR_IR|MSR_64BIT)) {
		bp = at_breakpoint(regs->nip);
		if (bp != NULL) {
			int stepped = emulate_step(regs, bp->instr[0]);
			if (stepped == 0) {
				regs->nip = (unsigned long) &bp->instr[0];
				atomic_inc(&bp->ref_count);
			} else if (stepped < 0) {
				printf("Couldn't single-step %s instruction\n",
				    (IS_RFID(bp->instr[0])? "rfid": "mtmsrd"));
			}
		}
	}
#endif
	insert_cpu_bpts();

	touch_nmi_watchdog();
	local_irq_restore(flags);

	return cmd != 'X' && cmd != EOF;
}

int xmon(struct pt_regs *excp)
{
	struct pt_regs regs;

	if (excp == NULL) {
		ppc_save_regs(&regs);
		excp = &regs;
	}

	return xmon_core(excp, 0);
}
EXPORT_SYMBOL(xmon);

irqreturn_t xmon_irq(int irq, void *d)
{
	unsigned long flags;
	local_irq_save(flags);
	printf("Keyboard interrupt\n");
	xmon(get_irq_regs());
	local_irq_restore(flags);
	return IRQ_HANDLED;
}

static int xmon_bpt(struct pt_regs *regs)
{
	struct bpt *bp;
	unsigned long offset;

	if ((regs->msr & (MSR_IR|MSR_PR|MSR_64BIT)) != (MSR_IR|MSR_64BIT))
		return 0;

	/* Are we at the trap at bp->instr[1] for some bp? */
	bp = in_breakpoint_table(regs->nip, &offset);
	if (bp != NULL && offset == 4) {
		regs->nip = bp->address + 4;
		atomic_dec(&bp->ref_count);
		return 1;
	}

	/* Are we at a breakpoint? */
	bp = at_breakpoint(regs->nip);
	if (!bp)
		return 0;

	xmon_core(regs, 0);

	return 1;
}

static int xmon_sstep(struct pt_regs *regs)
{
	if (user_mode(regs))
		return 0;
	xmon_core(regs, 0);
	return 1;
}

static int xmon_break_match(struct pt_regs *regs)
{
	if ((regs->msr & (MSR_IR|MSR_PR|MSR_64BIT)) != (MSR_IR|MSR_64BIT))
		return 0;
	if (dabr.enabled == 0)
		return 0;
	xmon_core(regs, 0);
	return 1;
}

static int xmon_iabr_match(struct pt_regs *regs)
{
	if ((regs->msr & (MSR_IR|MSR_PR|MSR_64BIT)) != (MSR_IR|MSR_64BIT))
		return 0;
	if (iabr == NULL)
		return 0;
	xmon_core(regs, 0);
	return 1;
}

static int xmon_ipi(struct pt_regs *regs)
{
#ifdef CONFIG_SMP
	if (in_xmon && !cpumask_test_cpu(smp_processor_id(), &cpus_in_xmon))
		xmon_core(regs, 1);
#endif
	return 0;
}

static int xmon_fault_handler(struct pt_regs *regs)
{
	struct bpt *bp;
	unsigned long offset;

	if (in_xmon && catch_memory_errors)
		handle_fault(regs);	/* doesn't return */

	if ((regs->msr & (MSR_IR|MSR_PR|MSR_64BIT)) == (MSR_IR|MSR_64BIT)) {
		bp = in_breakpoint_table(regs->nip, &offset);
		if (bp != NULL) {
			regs->nip = bp->address + offset;
			atomic_dec(&bp->ref_count);
		}
	}

	return 0;
}

static struct bpt *at_breakpoint(unsigned long pc)
{
	int i;
	struct bpt *bp;

	bp = bpts;
	for (i = 0; i < NBPTS; ++i, ++bp)
		if (bp->enabled && pc == bp->address)
			return bp;
	return NULL;
}

static struct bpt *in_breakpoint_table(unsigned long nip, unsigned long *offp)
{
	unsigned long off;

	off = nip - (unsigned long) bpts;
	if (off >= sizeof(bpts))
		return NULL;
	off %= sizeof(struct bpt);
	if (off != offsetof(struct bpt, instr[0])
	    && off != offsetof(struct bpt, instr[1]))
		return NULL;
	*offp = off - offsetof(struct bpt, instr[0]);
	return (struct bpt *) (nip - off);
}

static struct bpt *new_breakpoint(unsigned long a)
{
	struct bpt *bp;

	a &= ~3UL;
	bp = at_breakpoint(a);
	if (bp)
		return bp;

	for (bp = bpts; bp < &bpts[NBPTS]; ++bp) {
		if (!bp->enabled && atomic_read(&bp->ref_count) == 0) {
			bp->address = a;
			bp->instr[1] = bpinstr;
			store_inst(&bp->instr[1]);
			return bp;
		}
	}

	printf("Sorry, no free breakpoints.  Please clear one first.\n");
	return NULL;
}

static void insert_bpts(void)
{
	int i;
	struct bpt *bp;

	bp = bpts;
	for (i = 0; i < NBPTS; ++i, ++bp) {
		if ((bp->enabled & (BP_TRAP|BP_CIABR)) == 0)
			continue;
		if (mread(bp->address, &bp->instr[0], 4) != 4) {
			printf("Couldn't read instruction at %lx, "
			       "disabling breakpoint there\n", bp->address);
			bp->enabled = 0;
			continue;
		}
		if (IS_MTMSRD(bp->instr[0]) || IS_RFID(bp->instr[0])) {
			printf("Breakpoint at %lx is on an mtmsrd or rfid "
			       "instruction, disabling it\n", bp->address);
			bp->enabled = 0;
			continue;
		}
		store_inst(&bp->instr[0]);
		if (bp->enabled & BP_CIABR)
			continue;
		if (patch_instruction((unsigned int *)bp->address,
							bpinstr) != 0) {
			printf("Couldn't write instruction at %lx, "
			       "disabling breakpoint there\n", bp->address);
			bp->enabled &= ~BP_TRAP;
			continue;
		}
		store_inst((void *)bp->address);
	}
}

static void insert_cpu_bpts(void)
{
	struct arch_hw_breakpoint brk;

	if (dabr.enabled) {
		brk.address = dabr.address;
		brk.type = (dabr.enabled & HW_BRK_TYPE_DABR) | HW_BRK_TYPE_PRIV_ALL;
		brk.len = 8;
		__set_breakpoint(&brk);
	}

	if (iabr)
		set_ciabr(iabr->address);
}

static void remove_bpts(void)
{
	int i;
	struct bpt *bp;
	unsigned instr;

	bp = bpts;
	for (i = 0; i < NBPTS; ++i, ++bp) {
		if ((bp->enabled & (BP_TRAP|BP_CIABR)) != BP_TRAP)
			continue;
		if (mread(bp->address, &instr, 4) == 4
		    && instr == bpinstr
		    && patch_instruction(
			(unsigned int *)bp->address, bp->instr[0]) != 0)
			printf("Couldn't remove breakpoint at %lx\n",
			       bp->address);
		else
			store_inst((void *)bp->address);
	}
}

static void remove_cpu_bpts(void)
{
	hw_breakpoint_disable();
	write_ciabr(0);
}

/* Based on uptime_proc_show(). */
static void
show_uptime(void)
{
	struct timespec uptime;

	if (setjmp(bus_error_jmp) == 0) {
		catch_memory_errors = 1;
		sync();

		get_monotonic_boottime(&uptime);
		printf("Uptime: %lu.%.2lu seconds\n", (unsigned long)uptime.tv_sec,
			((unsigned long)uptime.tv_nsec / (NSEC_PER_SEC/100)));

		sync();
		__delay(200);						\
	}
	catch_memory_errors = 0;
}

static void set_lpp_cmd(void)
{
	unsigned long lpp;

	if (!scanhex(&lpp)) {
		printf("Invalid number.\n");
		lpp = 0;
	}
	xmon_set_pagination_lpp(lpp);
}
/* Command interpreting routine */
static char *last_cmd;

static int
cmds(struct pt_regs *excp)
{
	int cmd = 0;

	last_cmd = NULL;
	xmon_regs = excp;

	xmon_show_stack(excp->gpr[1], excp->link, excp->nip);

	for(;;) {
#ifdef CONFIG_SMP
		printf("%x:", smp_processor_id());
#endif /* CONFIG_SMP */
		printf("mon> ");
		flush_input();
		termch = 0;
		cmd = skipbl();
		if( cmd == '\n' ) {
			if (last_cmd == NULL)
				continue;
			take_input(last_cmd);
			last_cmd = NULL;
			cmd = inchar();
		}
		switch (cmd) {
		case 'm':
			cmd = inchar();
			switch (cmd) {
			case 'm':
			case 's':
			case 'd':
				memops(cmd);
				break;
			case 'l':
				memlocate();
				break;
			case 'z':
				memzcan();
				break;
			case 'i':
				show_mem(0, NULL);
				break;
			default:
				termch = cmd;
				memex();
			}
			break;
		case 'd':
			dump();
			break;
		case 'l':
			symbol_lookup();
			break;
		case 'r':
			prregs(excp);	/* print regs */
			break;
		case 'e':
			excprint(excp);
			break;
		case 'S':
			super_regs();
			break;
		case 't':
			backtrace(excp);
			break;
		case 'f':
			cacheflush();
			break;
		case 's':
			if (do_spu_cmd() == 0)
				break;
			if (do_step(excp))
				return cmd;
			break;
		case 'x':
		case 'X':
			if (tracing_enabled)
				tracing_on();
			return cmd;
		case EOF:
			printf(" <no input ...>\n");
			mdelay(2000);
			return cmd;
		case '?':
			xmon_puts(help_string);
			break;
		case '#':
			set_lpp_cmd();
			break;
		case 'b':
			bpt_cmds();
			break;
		case 'C':
			csum();
			break;
		case 'c':
			if (cpu_cmd())
				return 0;
			break;
		case 'z':
			bootcmds();
			break;
		case 'p':
			proccall();
			break;
		case 'P':
			show_tasks();
			break;
#ifdef CONFIG_PPC_STD_MMU
		case 'u':
			dump_segments();
			break;
#elif defined(CONFIG_44x)
		case 'u':
			dump_tlb_44x();
			break;
#elif defined(CONFIG_PPC_BOOK3E)
		case 'u':
			dump_tlb_book3e();
			break;
#endif
		case 'U':
			show_uptime();
			break;
		default:
			printf("Unrecognized command: ");
			do {
				if (' ' < cmd && cmd <= '~')
					putchar(cmd);
				else
					printf("\\x%x", cmd);
				cmd = inchar();
			} while (cmd != '\n');
			printf(" (type ? for help)\n");
			break;
		}
	}
}

#ifdef CONFIG_BOOKE
static int do_step(struct pt_regs *regs)
{
	regs->msr |= MSR_DE;
	mtspr(SPRN_DBCR0, mfspr(SPRN_DBCR0) | DBCR0_IC | DBCR0_IDM);
	return 1;
}
#else
/*
 * Step a single instruction.
 * Some instructions we emulate, others we execute with MSR_SE set.
 */
static int do_step(struct pt_regs *regs)
{
	unsigned int instr;
	int stepped;

	/* check we are in 64-bit kernel mode, translation enabled */
	if ((regs->msr & (MSR_64BIT|MSR_PR|MSR_IR)) == (MSR_64BIT|MSR_IR)) {
		if (mread(regs->nip, &instr, 4) == 4) {
			stepped = emulate_step(regs, instr);
			if (stepped < 0) {
				printf("Couldn't single-step %s instruction\n",
				       (IS_RFID(instr)? "rfid": "mtmsrd"));
				return 0;
			}
			if (stepped > 0) {
				regs->trap = 0xd00 | (regs->trap & 1);
				printf("stepped to ");
				xmon_print_symbol(regs->nip, " ", "\n");
				ppc_inst_dump(regs->nip, 1, 0);
				return 0;
			}
		}
	}
	regs->msr |= MSR_SE;
	return 1;
}
#endif

static void bootcmds(void)
{
	int cmd;

	cmd = inchar();
	if (cmd == 'r')
		ppc_md.restart(NULL);
	else if (cmd == 'h')
		ppc_md.halt();
	else if (cmd == 'p')
		if (pm_power_off)
			pm_power_off();
}

static int cpu_cmd(void)
{
#ifdef CONFIG_SMP
	unsigned long cpu, first_cpu, last_cpu;
	int timeout;

	if (!scanhex(&cpu)) {
		/* print cpus waiting or in xmon */
		printf("cpus stopped:");
		last_cpu = first_cpu = NR_CPUS;
		for_each_possible_cpu(cpu) {
			if (cpumask_test_cpu(cpu, &cpus_in_xmon)) {
				if (cpu == last_cpu + 1) {
					last_cpu = cpu;
				} else {
					if (last_cpu != first_cpu)
						printf("-0x%lx", last_cpu);
					last_cpu = first_cpu = cpu;
					printf(" 0x%lx", cpu);
				}
			}
		}
		if (last_cpu != first_cpu)
			printf("-0x%lx", last_cpu);
		printf("\n");
		return 0;
	}
	/* try to switch to cpu specified */
	if (!cpumask_test_cpu(cpu, &cpus_in_xmon)) {
		printf("cpu 0x%x isn't in xmon\n", cpu);
		return 0;
	}
	xmon_taken = 0;
	mb();
	xmon_owner = cpu;
	timeout = 10000000;
	while (!xmon_taken) {
		if (--timeout == 0) {
			if (test_and_set_bit(0, &xmon_taken))
				break;
			/* take control back */
			mb();
			xmon_owner = smp_processor_id();
			printf("cpu 0x%x didn't take control\n", cpu);
			return 0;
		}
		barrier();
	}
	return 1;
#else
	return 0;
#endif /* CONFIG_SMP */
}

static unsigned short fcstab[256] = {
	0x0000, 0x1189, 0x2312, 0x329b, 0x4624, 0x57ad, 0x6536, 0x74bf,
	0x8c48, 0x9dc1, 0xaf5a, 0xbed3, 0xca6c, 0xdbe5, 0xe97e, 0xf8f7,
	0x1081, 0x0108, 0x3393, 0x221a, 0x56a5, 0x472c, 0x75b7, 0x643e,
	0x9cc9, 0x8d40, 0xbfdb, 0xae52, 0xdaed, 0xcb64, 0xf9ff, 0xe876,
	0x2102, 0x308b, 0x0210, 0x1399, 0x6726, 0x76af, 0x4434, 0x55bd,
	0xad4a, 0xbcc3, 0x8e58, 0x9fd1, 0xeb6e, 0xfae7, 0xc87c, 0xd9f5,
	0x3183, 0x200a, 0x1291, 0x0318, 0x77a7, 0x662e, 0x54b5, 0x453c,
	0xbdcb, 0xac42, 0x9ed9, 0x8f50, 0xfbef, 0xea66, 0xd8fd, 0xc974,
	0x4204, 0x538d, 0x6116, 0x709f, 0x0420, 0x15a9, 0x2732, 0x36bb,
	0xce4c, 0xdfc5, 0xed5e, 0xfcd7, 0x8868, 0x99e1, 0xab7a, 0xbaf3,
	0x5285, 0x430c, 0x7197, 0x601e, 0x14a1, 0x0528, 0x37b3, 0x263a,
	0xdecd, 0xcf44, 0xfddf, 0xec56, 0x98e9, 0x8960, 0xbbfb, 0xaa72,
	0x6306, 0x728f, 0x4014, 0x519d, 0x2522, 0x34ab, 0x0630, 0x17b9,
	0xef4e, 0xfec7, 0xcc5c, 0xddd5, 0xa96a, 0xb8e3, 0x8a78, 0x9bf1,
	0x7387, 0x620e, 0x5095, 0x411c, 0x35a3, 0x242a, 0x16b1, 0x0738,
	0xffcf, 0xee46, 0xdcdd, 0xcd54, 0xb9eb, 0xa862, 0x9af9, 0x8b70,
	0x8408, 0x9581, 0xa71a, 0xb693, 0xc22c, 0xd3a5, 0xe13e, 0xf0b7,
	0x0840, 0x19c9, 0x2b52, 0x3adb, 0x4e64, 0x5fed, 0x6d76, 0x7cff,
	0x9489, 0x8500, 0xb79b, 0xa612, 0xd2ad, 0xc324, 0xf1bf, 0xe036,
	0x18c1, 0x0948, 0x3bd3, 0x2a5a, 0x5ee5, 0x4f6c, 0x7df7, 0x6c7e,
	0xa50a, 0xb483, 0x8618, 0x9791, 0xe32e, 0xf2a7, 0xc03c, 0xd1b5,
	0x2942, 0x38cb, 0x0a50, 0x1bd9, 0x6f66, 0x7eef, 0x4c74, 0x5dfd,
	0xb58b, 0xa402, 0x9699, 0x8710, 0xf3af, 0xe226, 0xd0bd, 0xc134,
	0x39c3, 0x284a, 0x1ad1, 0x0b58, 0x7fe7, 0x6e6e, 0x5cf5, 0x4d7c,
	0xc60c, 0xd785, 0xe51e, 0xf497, 0x8028, 0x91a1, 0xa33a, 0xb2b3,
	0x4a44, 0x5bcd, 0x6956, 0x78df, 0x0c60, 0x1de9, 0x2f72, 0x3efb,
	0xd68d, 0xc704, 0xf59f, 0xe416, 0x90a9, 0x8120, 0xb3bb, 0xa232,
	0x5ac5, 0x4b4c, 0x79d7, 0x685e, 0x1ce1, 0x0d68, 0x3ff3, 0x2e7a,
	0xe70e, 0xf687, 0xc41c, 0xd595, 0xa12a, 0xb0a3, 0x8238, 0x93b1,
	0x6b46, 0x7acf, 0x4854, 0x59dd, 0x2d62, 0x3ceb, 0x0e70, 0x1ff9,
	0xf78f, 0xe606, 0xd49d, 0xc514, 0xb1ab, 0xa022, 0x92b9, 0x8330,
	0x7bc7, 0x6a4e, 0x58d5, 0x495c, 0x3de3, 0x2c6a, 0x1ef1, 0x0f78
};

#define FCS(fcs, c)	(((fcs) >> 8) ^ fcstab[((fcs) ^ (c)) & 0xff])

static void
csum(void)
{
	unsigned int i;
	unsigned short fcs;
	unsigned char v;

	if (!scanhex(&adrs))
		return;
	if (!scanhex(&ncsum))
		return;
	fcs = 0xffff;
	for (i = 0; i < ncsum; ++i) {
		if (mread(adrs+i, &v, 1) == 0) {
			printf("csum stopped at "REG"\n", adrs+i);
			break;
		}
		fcs = FCS(fcs, v);
	}
	printf("%x\n", fcs);
}

/*
 * Check if this is a suitable place to put a breakpoint.
 */
static long check_bp_loc(unsigned long addr)
{
	unsigned int instr;

	addr &= ~3;
	if (!is_kernel_addr(addr)) {
		printf("Breakpoints may only be placed at kernel addresses\n");
		return 0;
	}
	if (!mread(addr, &instr, sizeof(instr))) {
		printf("Can't read instruction at address %lx\n", addr);
		return 0;
	}
	if (IS_MTMSRD(instr) || IS_RFID(instr)) {
		printf("Breakpoints may not be placed on mtmsrd or rfid "
		       "instructions\n");
		return 0;
	}
	return 1;
}

static char *breakpoint_help_string =
    "Breakpoint command usage:\n"
    "b                show breakpoints\n"
    "b <addr> [cnt]   set breakpoint at given instr addr\n"
    "bc               clear all breakpoints\n"
    "bc <n/addr>      clear breakpoint number n or at addr\n"
    "bi <addr> [cnt]  set hardware instr breakpoint (POWER8 only)\n"
    "bd <addr> [cnt]  set hardware data breakpoint\n"
    "";

static void
bpt_cmds(void)
{
	int cmd;
	unsigned long a;
	int i;
	struct bpt *bp;

	cmd = inchar();
	switch (cmd) {
#ifndef CONFIG_PPC_8xx
	static const char badaddr[] = "Only kernel addresses are permitted for breakpoints\n";
	int mode;
	case 'd':	/* bd - hardware data breakpoint */
		mode = 7;
		cmd = inchar();
		if (cmd == 'r')
			mode = 5;
		else if (cmd == 'w')
			mode = 6;
		else
			termch = cmd;
		dabr.address = 0;
		dabr.enabled = 0;
		if (scanhex(&dabr.address)) {
			if (!is_kernel_addr(dabr.address)) {
				printf(badaddr);
				break;
			}
			dabr.address &= ~HW_BRK_TYPE_DABR;
			dabr.enabled = mode | BP_DABR;
		}
		break;

	case 'i':	/* bi - hardware instr breakpoint */
		if (!cpu_has_feature(CPU_FTR_ARCH_207S)) {
			printf("Hardware instruction breakpoint "
			       "not supported on this cpu\n");
			break;
		}
		if (iabr) {
			iabr->enabled &= ~BP_CIABR;
			iabr = NULL;
		}
		if (!scanhex(&a))
			break;
		if (!check_bp_loc(a))
			break;
		bp = new_breakpoint(a);
		if (bp != NULL) {
			bp->enabled |= BP_CIABR;
			iabr = bp;
		}
		break;
#endif

	case 'c':
		if (!scanhex(&a)) {
			/* clear all breakpoints */
			for (i = 0; i < NBPTS; ++i)
				bpts[i].enabled = 0;
			iabr = NULL;
			dabr.enabled = 0;
			printf("All breakpoints cleared\n");
			break;
		}

		if (a <= NBPTS && a >= 1) {
			/* assume a breakpoint number */
			bp = &bpts[a-1];	/* bp nums are 1 based */
		} else {
			/* assume a breakpoint address */
			bp = at_breakpoint(a);
			if (bp == NULL) {
				printf("No breakpoint at %lx\n", a);
				break;
			}
		}

		printf("Cleared breakpoint %lx (", BP_NUM(bp));
		xmon_print_symbol(bp->address, " ", ")\n");
		bp->enabled = 0;
		break;

	default:
		termch = cmd;
		cmd = skipbl();
		if (cmd == '?') {
			printf(breakpoint_help_string);
			break;
		}
		termch = cmd;
		if (!scanhex(&a)) {
			/* print all breakpoints */
			printf("   type            address\n");
			if (dabr.enabled) {
				printf("   data   "REG"  [", dabr.address);
				if (dabr.enabled & 1)
					printf("r");
				if (dabr.enabled & 2)
					printf("w");
				printf("]\n");
			}
			for (bp = bpts; bp < &bpts[NBPTS]; ++bp) {
				if (!bp->enabled)
					continue;
				printf("%2x %s   ", BP_NUM(bp),
				    (bp->enabled & BP_CIABR) ? "inst": "trap");
				xmon_print_symbol(bp->address, "  ", "\n");
			}
			break;
		}

		if (!check_bp_loc(a))
			break;
		bp = new_breakpoint(a);
		if (bp != NULL)
			bp->enabled |= BP_TRAP;
		break;
	}
}

/* Very cheap human name for vector lookup. */
static
const char *getvecname(unsigned long vec)
{
	char *ret;

	switch (vec) {
	case 0x100:	ret = "(System Reset)"; break;
	case 0x200:	ret = "(Machine Check)"; break;
	case 0x300:	ret = "(Data Access)"; break;
	case 0x380:
		if (radix_enabled())
			ret = "(Data Access Out of Range)";
		else
			ret = "(Data SLB Access)";
		break;
	case 0x400:	ret = "(Instruction Access)"; break;
	case 0x480:
		if (radix_enabled())
			ret = "(Instruction Access Out of Range)";
		else
			ret = "(Instruction SLB Access)";
		break;
	case 0x500:	ret = "(Hardware Interrupt)"; break;
	case 0x600:	ret = "(Alignment)"; break;
	case 0x700:	ret = "(Program Check)"; break;
	case 0x800:	ret = "(FPU Unavailable)"; break;
	case 0x900:	ret = "(Decrementer)"; break;
	case 0x980:	ret = "(Hypervisor Decrementer)"; break;
	case 0xa00:	ret = "(Doorbell)"; break;
	case 0xc00:	ret = "(System Call)"; break;
	case 0xd00:	ret = "(Single Step)"; break;
	case 0xe40:	ret = "(Emulation Assist)"; break;
	case 0xe60:	ret = "(HMI)"; break;
	case 0xe80:	ret = "(Hypervisor Doorbell)"; break;
	case 0xf00:	ret = "(Performance Monitor)"; break;
	case 0xf20:	ret = "(Altivec Unavailable)"; break;
	case 0x1300:	ret = "(Instruction Breakpoint)"; break;
	case 0x1500:	ret = "(Denormalisation)"; break;
	case 0x1700:	ret = "(Altivec Assist)"; break;
	default: ret = "";
	}
	return ret;
}

static void get_function_bounds(unsigned long pc, unsigned long *startp,
				unsigned long *endp)
{
	unsigned long size, offset;
	const char *name;

	*startp = *endp = 0;
	if (pc == 0)
		return;
	if (setjmp(bus_error_jmp) == 0) {
		catch_memory_errors = 1;
		sync();
		name = kallsyms_lookup(pc, &size, &offset, NULL, tmpstr);
		if (name != NULL) {
			*startp = pc - offset;
			*endp = pc - offset + size;
		}
		sync();
	}
	catch_memory_errors = 0;
}

#define LRSAVE_OFFSET		(STACK_FRAME_LR_SAVE * sizeof(unsigned long))
#define MARKER_OFFSET		(STACK_FRAME_MARKER * sizeof(unsigned long))

static void xmon_show_stack(unsigned long sp, unsigned long lr,
			    unsigned long pc)
{
	int max_to_print = 64;
	unsigned long ip;
	unsigned long newsp;
	unsigned long marker;
	struct pt_regs regs;

	while (max_to_print--) {
		if (!is_kernel_addr(sp)) {
			if (sp != 0)
				printf("SP (%lx) is in userspace\n", sp);
			break;
		}

		if (!mread(sp + LRSAVE_OFFSET, &ip, sizeof(unsigned long))
		    || !mread(sp, &newsp, sizeof(unsigned long))) {
			printf("Couldn't read stack frame at %lx\n", sp);
			break;
		}

		/*
		 * For the first stack frame, try to work out if
		 * LR and/or the saved LR value in the bottommost
		 * stack frame are valid.
		 */
		if ((pc | lr) != 0) {
			unsigned long fnstart, fnend;
			unsigned long nextip;
			int printip = 1;

			get_function_bounds(pc, &fnstart, &fnend);
			nextip = 0;
			if (newsp > sp)
				mread(newsp + LRSAVE_OFFSET, &nextip,
				      sizeof(unsigned long));
			if (lr == ip) {
				if (!is_kernel_addr(lr)
				    || (fnstart <= lr && lr < fnend))
					printip = 0;
			} else if (lr == nextip) {
				printip = 0;
			} else if (is_kernel_addr(lr)
				   && !(fnstart <= lr && lr < fnend)) {
				printf("[link register   ] ");
				xmon_print_symbol(lr, " ", "\n");
			}
			if (printip) {
				printf("["REG"] ", sp);
				xmon_print_symbol(ip, " ", " (unreliable)\n");
			}
			pc = lr = 0;

		} else {
			printf("["REG"] ", sp);
			xmon_print_symbol(ip, " ", "\n");
		}

		/* Look for "regshere" marker to see if this is
		   an exception frame. */
		if (mread(sp + MARKER_OFFSET, &marker, sizeof(unsigned long))
		    && marker == STACK_FRAME_REGS_MARKER) {
			if (mread(sp + STACK_FRAME_OVERHEAD, &regs, sizeof(regs))
			    != sizeof(regs)) {
				printf("Couldn't read registers at %lx\n",
				       sp + STACK_FRAME_OVERHEAD);
				break;
			}
			printf("--- Exception: %lx %s at ", regs.trap,
			       getvecname(TRAP(&regs)));
			pc = regs.nip;
			lr = regs.link;
			xmon_print_symbol(pc, " ", "\n");
		}

		if (newsp == 0)
			break;

		sp = newsp;
	}
}

static void backtrace(struct pt_regs *excp)
{
	unsigned long sp;

	if (scanhex(&sp))
		xmon_show_stack(sp, 0, 0);
	else
		xmon_show_stack(excp->gpr[1], excp->link, excp->nip);
	scannl();
}

static void print_bug_trap(struct pt_regs *regs)
{
#ifdef CONFIG_BUG
	const struct bug_entry *bug;
	unsigned long addr;

	if (regs->msr & MSR_PR)
		return;		/* not in kernel */
	addr = regs->nip;	/* address of trap instruction */
	if (!is_kernel_addr(addr))
		return;
	bug = find_bug(regs->nip);
	if (bug == NULL)
		return;
	if (is_warning_bug(bug))
		return;

#ifdef CONFIG_DEBUG_BUGVERBOSE
	printf("kernel BUG at %s:%u!\n",
	       bug->file, bug->line);
#else
	printf("kernel BUG at %px!\n", (void *)bug->bug_addr);
#endif
#endif /* CONFIG_BUG */
}

static void excprint(struct pt_regs *fp)
{
	unsigned long trap;

#ifdef CONFIG_SMP
	printf("cpu 0x%x: ", smp_processor_id());
#endif /* CONFIG_SMP */

	trap = TRAP(fp);
	printf("Vector: %lx %s at [%lx]\n", fp->trap, getvecname(trap), fp);
	printf("    pc: ");
	xmon_print_symbol(fp->nip, ": ", "\n");

	printf("    lr: ", fp->link);
	xmon_print_symbol(fp->link, ": ", "\n");

	printf("    sp: %lx\n", fp->gpr[1]);
	printf("   msr: %lx\n", fp->msr);

	if (trap == 0x300 || trap == 0x380 || trap == 0x600 || trap == 0x200) {
		printf("   dar: %lx\n", fp->dar);
		if (trap != 0x380)
			printf(" dsisr: %lx\n", fp->dsisr);
	}

	printf("  current = 0x%lx\n", current);
#ifdef CONFIG_PPC64
	printf("  paca    = 0x%lx\t softe: %d\t irq_happened: 0x%02x\n",
	       local_paca, local_paca->irq_soft_mask, local_paca->irq_happened);
#endif
	if (current) {
		printf("    pid   = %ld, comm = %s\n",
		       current->pid, current->comm);
	}

	if (trap == 0x700)
		print_bug_trap(fp);

	printf(linux_banner);
}

static void prregs(struct pt_regs *fp)
{
	int n, trap;
	unsigned long base;
	struct pt_regs regs;

	if (scanhex(&base)) {
		if (setjmp(bus_error_jmp) == 0) {
			catch_memory_errors = 1;
			sync();
			regs = *(struct pt_regs *)base;
			sync();
			__delay(200);
		} else {
			catch_memory_errors = 0;
			printf("*** Error reading registers from "REG"\n",
			       base);
			return;
		}
		catch_memory_errors = 0;
		fp = &regs;
	}

#ifdef CONFIG_PPC64
	if (FULL_REGS(fp)) {
		for (n = 0; n < 16; ++n)
			printf("R%.2ld = "REG"   R%.2ld = "REG"\n",
			       n, fp->gpr[n], n+16, fp->gpr[n+16]);
	} else {
		for (n = 0; n < 7; ++n)
			printf("R%.2ld = "REG"   R%.2ld = "REG"\n",
			       n, fp->gpr[n], n+7, fp->gpr[n+7]);
	}
#else
	for (n = 0; n < 32; ++n) {
		printf("R%.2d = %.8x%s", n, fp->gpr[n],
		       (n & 3) == 3? "\n": "   ");
		if (n == 12 && !FULL_REGS(fp)) {
			printf("\n");
			break;
		}
	}
#endif
	printf("pc  = ");
	xmon_print_symbol(fp->nip, " ", "\n");
	if (TRAP(fp) != 0xc00 && cpu_has_feature(CPU_FTR_CFAR)) {
		printf("cfar= ");
		xmon_print_symbol(fp->orig_gpr3, " ", "\n");
	}
	printf("lr  = ");
	xmon_print_symbol(fp->link, " ", "\n");
	printf("msr = "REG"   cr  = %.8lx\n", fp->msr, fp->ccr);
	printf("ctr = "REG"   xer = "REG"   trap = %4lx\n",
	       fp->ctr, fp->xer, fp->trap);
	trap = TRAP(fp);
	if (trap == 0x300 || trap == 0x380 || trap == 0x600)
		printf("dar = "REG"   dsisr = %.8lx\n", fp->dar, fp->dsisr);
}

static void cacheflush(void)
{
	int cmd;
	unsigned long nflush;

	cmd = inchar();
	if (cmd != 'i')
		termch = cmd;
	scanhex((void *)&adrs);
	if (termch != '\n')
		termch = 0;
	nflush = 1;
	scanhex(&nflush);
	nflush = (nflush + L1_CACHE_BYTES - 1) / L1_CACHE_BYTES;
	if (setjmp(bus_error_jmp) == 0) {
		catch_memory_errors = 1;
		sync();

		if (cmd != 'i') {
			for (; nflush > 0; --nflush, adrs += L1_CACHE_BYTES)
				cflush((void *) adrs);
		} else {
			for (; nflush > 0; --nflush, adrs += L1_CACHE_BYTES)
				cinval((void *) adrs);
		}
		sync();
		/* wait a little while to see if we get a machine check */
		__delay(200);
	}
	catch_memory_errors = 0;
}

extern unsigned long xmon_mfspr(int spr, unsigned long default_value);
extern void xmon_mtspr(int spr, unsigned long value);

static int
read_spr(int n, unsigned long *vp)
{
	unsigned long ret = -1UL;
	int ok = 0;

	if (setjmp(bus_error_jmp) == 0) {
		catch_spr_faults = 1;
		sync();

		ret = xmon_mfspr(n, *vp);

		sync();
		*vp = ret;
		ok = 1;
	}
	catch_spr_faults = 0;

	return ok;
}

static void
write_spr(int n, unsigned long val)
{
	if (setjmp(bus_error_jmp) == 0) {
		catch_spr_faults = 1;
		sync();

		xmon_mtspr(n, val);

		sync();
	} else {
		printf("SPR 0x%03x (%4d) Faulted during write\n", n, n);
	}
	catch_spr_faults = 0;
}

static void dump_206_sprs(void)
{
#ifdef CONFIG_PPC64
	if (!cpu_has_feature(CPU_FTR_ARCH_206))
		return;

	/* Actually some of these pre-date 2.06, but whatevs */

	printf("srr0   = %.16lx  srr1  = %.16lx dsisr  = %.8x\n",
		mfspr(SPRN_SRR0), mfspr(SPRN_SRR1), mfspr(SPRN_DSISR));
	printf("dscr   = %.16lx  ppr   = %.16lx pir    = %.8x\n",
		mfspr(SPRN_DSCR), mfspr(SPRN_PPR), mfspr(SPRN_PIR));
	printf("amr    = %.16lx  uamor = %.16lx\n",
		mfspr(SPRN_AMR), mfspr(SPRN_UAMOR));

	if (!(mfmsr() & MSR_HV))
		return;

	printf("sdr1   = %.16lx  hdar  = %.16lx hdsisr = %.8x\n",
		mfspr(SPRN_SDR1), mfspr(SPRN_HDAR), mfspr(SPRN_HDSISR));
	printf("hsrr0  = %.16lx hsrr1  = %.16lx hdec   = %.16lx\n",
		mfspr(SPRN_HSRR0), mfspr(SPRN_HSRR1), mfspr(SPRN_HDEC));
	printf("lpcr   = %.16lx  pcr   = %.16lx lpidr  = %.8x\n",
		mfspr(SPRN_LPCR), mfspr(SPRN_PCR), mfspr(SPRN_LPID));
	printf("hsprg0 = %.16lx hsprg1 = %.16lx amor   = %.16lx\n",
		mfspr(SPRN_HSPRG0), mfspr(SPRN_HSPRG1), mfspr(SPRN_AMOR));
	printf("dabr   = %.16lx dabrx  = %.16lx\n",
		mfspr(SPRN_DABR), mfspr(SPRN_DABRX));
#endif
}

static void dump_207_sprs(void)
{
#ifdef CONFIG_PPC64
	unsigned long msr;

	if (!cpu_has_feature(CPU_FTR_ARCH_207S))
		return;

	printf("dpdes  = %.16lx  tir   = %.16lx cir    = %.8x\n",
		mfspr(SPRN_DPDES), mfspr(SPRN_TIR), mfspr(SPRN_CIR));

	printf("fscr   = %.16lx  tar   = %.16lx pspb   = %.8x\n",
		mfspr(SPRN_FSCR), mfspr(SPRN_TAR), mfspr(SPRN_PSPB));

	msr = mfmsr();
	if (msr & MSR_TM) {
		/* Only if TM has been enabled in the kernel */
		printf("tfhar  = %.16lx  tfiar = %.16lx texasr = %.16lx\n",
			mfspr(SPRN_TFHAR), mfspr(SPRN_TFIAR),
			mfspr(SPRN_TEXASR));
	}

	printf("mmcr0  = %.16lx  mmcr1 = %.16lx mmcr2  = %.16lx\n",
		mfspr(SPRN_MMCR0), mfspr(SPRN_MMCR1), mfspr(SPRN_MMCR2));
	printf("pmc1   = %.8x pmc2 = %.8x  pmc3 = %.8x  pmc4   = %.8x\n",
		mfspr(SPRN_PMC1), mfspr(SPRN_PMC2),
		mfspr(SPRN_PMC3), mfspr(SPRN_PMC4));
	printf("mmcra  = %.16lx   siar = %.16lx pmc5   = %.8x\n",
		mfspr(SPRN_MMCRA), mfspr(SPRN_SIAR), mfspr(SPRN_PMC5));
	printf("sdar   = %.16lx   sier = %.16lx pmc6   = %.8x\n",
		mfspr(SPRN_SDAR), mfspr(SPRN_SIER), mfspr(SPRN_PMC6));
	printf("ebbhr  = %.16lx  ebbrr = %.16lx bescr  = %.16lx\n",
		mfspr(SPRN_EBBHR), mfspr(SPRN_EBBRR), mfspr(SPRN_BESCR));
	printf("iamr   = %.16lx\n", mfspr(SPRN_IAMR));

	if (!(msr & MSR_HV))
		return;

	printf("hfscr  = %.16lx  dhdes = %.16lx rpr    = %.16lx\n",
		mfspr(SPRN_HFSCR), mfspr(SPRN_DHDES), mfspr(SPRN_RPR));
	printf("dawr   = %.16lx  dawrx = %.16lx ciabr  = %.16lx\n",
		mfspr(SPRN_DAWR), mfspr(SPRN_DAWRX), mfspr(SPRN_CIABR));
#endif
}

static void dump_300_sprs(void)
{
#ifdef CONFIG_PPC64
	bool hv = mfmsr() & MSR_HV;

	if (!cpu_has_feature(CPU_FTR_ARCH_300))
		return;

	printf("pidr   = %.16lx  tidr  = %.16lx\n",
		mfspr(SPRN_PID), mfspr(SPRN_TIDR));
	printf("asdr   = %.16lx  psscr = %.16lx\n",
		mfspr(SPRN_ASDR), hv ? mfspr(SPRN_PSSCR)
					: mfspr(SPRN_PSSCR_PR));

	if (!hv)
		return;

	printf("ptcr   = %.16lx\n",
		mfspr(SPRN_PTCR));
#endif
}

static void dump_one_spr(int spr, bool show_unimplemented)
{
	unsigned long val;

	val = 0xdeadbeef;
	if (!read_spr(spr, &val)) {
		printf("SPR 0x%03x (%4d) Faulted during read\n", spr, spr);
		return;
	}

	if (val == 0xdeadbeef) {
		/* Looks like read was a nop, confirm */
		val = 0x0badcafe;
		if (!read_spr(spr, &val)) {
			printf("SPR 0x%03x (%4d) Faulted during read\n", spr, spr);
			return;
		}

		if (val == 0x0badcafe) {
			if (show_unimplemented)
				printf("SPR 0x%03x (%4d) Unimplemented\n", spr, spr);
			return;
		}
	}

	printf("SPR 0x%03x (%4d) = 0x%lx\n", spr, spr, val);
}

static void super_regs(void)
{
	static unsigned long regno;
	int cmd;
	int spr;

	cmd = skipbl();

	switch (cmd) {
	case '\n': {
		unsigned long sp, toc;
		asm("mr %0,1" : "=r" (sp) :);
		asm("mr %0,2" : "=r" (toc) :);

		printf("msr    = "REG"  sprg0 = "REG"\n",
		       mfmsr(), mfspr(SPRN_SPRG0));
		printf("pvr    = "REG"  sprg1 = "REG"\n",
		       mfspr(SPRN_PVR), mfspr(SPRN_SPRG1));
		printf("dec    = "REG"  sprg2 = "REG"\n",
		       mfspr(SPRN_DEC), mfspr(SPRN_SPRG2));
		printf("sp     = "REG"  sprg3 = "REG"\n", sp, mfspr(SPRN_SPRG3));
		printf("toc    = "REG"  dar   = "REG"\n", toc, mfspr(SPRN_DAR));

		dump_206_sprs();
		dump_207_sprs();
		dump_300_sprs();

		return;
	}
	case 'w': {
		unsigned long val;
		scanhex(&regno);
		val = 0;
		read_spr(regno, &val);
		scanhex(&val);
		write_spr(regno, val);
		dump_one_spr(regno, true);
		break;
	}
	case 'r':
		scanhex(&regno);
		dump_one_spr(regno, true);
		break;
	case 'a':
		/* dump ALL SPRs */
		for (spr = 1; spr < 1024; ++spr)
			dump_one_spr(spr, false);
		break;
	}

	scannl();
}

/*
 * Stuff for reading and writing memory safely
 */
static int
mread(unsigned long adrs, void *buf, int size)
{
	volatile int n;
	char *p, *q;

	n = 0;
	if (setjmp(bus_error_jmp) == 0) {
		catch_memory_errors = 1;
		sync();
		p = (char *)adrs;
		q = (char *)buf;
		switch (size) {
		case 2:
			*(u16 *)q = *(u16 *)p;
			break;
		case 4:
			*(u32 *)q = *(u32 *)p;
			break;
		case 8:
			*(u64 *)q = *(u64 *)p;
			break;
		default:
			for( ; n < size; ++n) {
				*q++ = *p++;
				sync();
			}
		}
		sync();
		/* wait a little while to see if we get a machine check */
		__delay(200);
		n = size;
	}
	catch_memory_errors = 0;
	return n;
}

static int
mwrite(unsigned long adrs, void *buf, int size)
{
	volatile int n;
	char *p, *q;

	n = 0;
	if (setjmp(bus_error_jmp) == 0) {
		catch_memory_errors = 1;
		sync();
		p = (char *) adrs;
		q = (char *) buf;
		switch (size) {
		case 2:
			*(u16 *)p = *(u16 *)q;
			break;
		case 4:
			*(u32 *)p = *(u32 *)q;
			break;
		case 8:
			*(u64 *)p = *(u64 *)q;
			break;
		default:
			for ( ; n < size; ++n) {
				*p++ = *q++;
				sync();
			}
		}
		sync();
		/* wait a little while to see if we get a machine check */
		__delay(200);
		n = size;
	} else {
		printf("*** Error writing address "REG"\n", adrs + n);
	}
	catch_memory_errors = 0;
	return n;
}

static int fault_type;
static int fault_except;
static char *fault_chars[] = { "--", "**", "##" };

static int handle_fault(struct pt_regs *regs)
{
	fault_except = TRAP(regs);
	switch (TRAP(regs)) {
	case 0x200:
		fault_type = 0;
		break;
	case 0x300:
	case 0x380:
		fault_type = 1;
		break;
	default:
		fault_type = 2;
	}

	longjmp(bus_error_jmp, 1);

	return 0;
}

#define SWAP(a, b, t)	((t) = (a), (a) = (b), (b) = (t))

static void
byterev(unsigned char *val, int size)
{
	int t;
	
	switch (size) {
	case 2:
		SWAP(val[0], val[1], t);
		break;
	case 4:
		SWAP(val[0], val[3], t);
		SWAP(val[1], val[2], t);
		break;
	case 8: /* is there really any use for this? */
		SWAP(val[0], val[7], t);
		SWAP(val[1], val[6], t);
		SWAP(val[2], val[5], t);
		SWAP(val[3], val[4], t);
		break;
	}
}

static int brev;
static int mnoread;

static char *memex_help_string =
    "Memory examine command usage:\n"
    "m [addr] [flags] examine/change memory\n"
    "  addr is optional.  will start where left off.\n"
    "  flags may include chars from this set:\n"
    "    b   modify by bytes (default)\n"
    "    w   modify by words (2 byte)\n"
    "    l   modify by longs (4 byte)\n"
    "    d   modify by doubleword (8 byte)\n"
    "    r   toggle reverse byte order mode\n"
    "    n   do not read memory (for i/o spaces)\n"
    "    .   ok to read (default)\n"
    "NOTE: flags are saved as defaults\n"
    "";

static char *memex_subcmd_help_string =
    "Memory examine subcommands:\n"
    "  hexval   write this val to current location\n"
    "  'string' write chars from string to this location\n"
    "  '        increment address\n"
    "  ^        decrement address\n"
    "  /        increment addr by 0x10.  //=0x100, ///=0x1000, etc\n"
    "  \\        decrement addr by 0x10.  \\\\=0x100, \\\\\\=0x1000, etc\n"
    "  `        clear no-read flag\n"
    "  ;        stay at this addr\n"
    "  v        change to byte mode\n"
    "  w        change to word (2 byte) mode\n"
    "  l        change to long (4 byte) mode\n"
    "  u        change to doubleword (8 byte) mode\n"
    "  m addr   change current addr\n"
    "  n        toggle no-read flag\n"
    "  r        toggle byte reverse flag\n"
    "  < count  back up count bytes\n"
    "  > count  skip forward count bytes\n"
    "  x        exit this mode\n"
    "";

static void
memex(void)
{
	int cmd, inc, i, nslash;
	unsigned long n;
	unsigned char val[16];

	scanhex((void *)&adrs);
	cmd = skipbl();
	if (cmd == '?') {
		printf(memex_help_string);
		return;
	} else {
		termch = cmd;
	}
	last_cmd = "m\n";
	while ((cmd = skipbl()) != '\n') {
		switch( cmd ){
		case 'b':	size = 1;	break;
		case 'w':	size = 2;	break;
		case 'l':	size = 4;	break;
		case 'd':	size = 8;	break;
		case 'r': 	brev = !brev;	break;
		case 'n':	mnoread = 1;	break;
		case '.':	mnoread = 0;	break;
		}
	}
	if( size <= 0 )
		size = 1;
	else if( size > 8 )
		size = 8;
	for(;;){
		if (!mnoread)
			n = mread(adrs, val, size);
		printf(REG"%c", adrs, brev? 'r': ' ');
		if (!mnoread) {
			if (brev)
				byterev(val, size);
			putchar(' ');
			for (i = 0; i < n; ++i)
				printf("%.2x", val[i]);
			for (; i < size; ++i)
				printf("%s", fault_chars[fault_type]);
		}
		putchar(' ');
		inc = size;
		nslash = 0;
		for(;;){
			if( scanhex(&n) ){
				for (i = 0; i < size; ++i)
					val[i] = n >> (i * 8);
				if (!brev)
					byterev(val, size);
				mwrite(adrs, val, size);
				inc = size;
			}
			cmd = skipbl();
			if (cmd == '\n')
				break;
			inc = 0;
			switch (cmd) {
			case '\'':
				for(;;){
					n = inchar();
					if( n == '\\' )
						n = bsesc();
					else if( n == '\'' )
						break;
					for (i = 0; i < size; ++i)
						val[i] = n >> (i * 8);
					if (!brev)
						byterev(val, size);
					mwrite(adrs, val, size);
					adrs += size;
				}
				adrs -= size;
				inc = size;
				break;
			case ',':
				adrs += size;
				break;
			case '.':
				mnoread = 0;
				break;
			case ';':
				break;
			case 'x':
			case EOF:
				scannl();
				return;
			case 'b':
			case 'v':
				size = 1;
				break;
			case 'w':
				size = 2;
				break;
			case 'l':
				size = 4;
				break;
			case 'u':
				size = 8;
				break;
			case '^':
				adrs -= size;
				break;
			case '/':
				if (nslash > 0)
					adrs -= 1 << nslash;
				else
					nslash = 0;
				nslash += 4;
				adrs += 1 << nslash;
				break;
			case '\\':
				if (nslash < 0)
					adrs += 1 << -nslash;
				else
					nslash = 0;
				nslash -= 4;
				adrs -= 1 << -nslash;
				break;
			case 'm':
				scanhex((void *)&adrs);
				break;
			case 'n':
				mnoread = 1;
				break;
			case 'r':
				brev = !brev;
				break;
			case '<':
				n = size;
				scanhex(&n);
				adrs -= n;
				break;
			case '>':
				n = size;
				scanhex(&n);
				adrs += n;
				break;
			case '?':
				printf(memex_subcmd_help_string);
				break;
			}
		}
		adrs += inc;
	}
}

static int
bsesc(void)
{
	int c;

	c = inchar();
	switch( c ){
	case 'n':	c = '\n';	break;
	case 'r':	c = '\r';	break;
	case 'b':	c = '\b';	break;
	case 't':	c = '\t';	break;
	}
	return c;
}

static void xmon_rawdump (unsigned long adrs, long ndump)
{
	long n, m, r, nr;
	unsigned char temp[16];

	for (n = ndump; n > 0;) {
		r = n < 16? n: 16;
		nr = mread(adrs, temp, r);
		adrs += nr;
		for (m = 0; m < r; ++m) {
			if (m < nr)
				printf("%.2x", temp[m]);
			else
				printf("%s", fault_chars[fault_type]);
		}
		n -= r;
		if (nr < r)
			break;
	}
	printf("\n");
}

static void dump_tracing(void)
{
	int c;

	c = inchar();
	if (c == 'c')
		ftrace_dump(DUMP_ORIG);
	else
		ftrace_dump(DUMP_ALL);
}

#ifdef CONFIG_PPC64
static void dump_one_paca(int cpu)
{
	struct paca_struct *p;
#ifdef CONFIG_PPC_BOOK3S_64
	int i = 0;
#endif

	if (setjmp(bus_error_jmp) != 0) {
		printf("*** Error dumping paca for cpu 0x%x!\n", cpu);
		return;
	}

	catch_memory_errors = 1;
	sync();

	p = &paca[cpu];

	printf("paca for cpu 0x%x @ %px:\n", cpu, p);

	printf(" %-*s = %s\n", 20, "possible", cpu_possible(cpu) ? "yes" : "no");
	printf(" %-*s = %s\n", 20, "present", cpu_present(cpu) ? "yes" : "no");
	printf(" %-*s = %s\n", 20, "online", cpu_online(cpu) ? "yes" : "no");

#define DUMP(paca, name, format) \
	printf(" %-*s = %#-*"format"\t(0x%lx)\n", 20, #name, 18, paca->name, \
		offsetof(struct paca_struct, name));

	DUMP(p, lock_token, "x");
	DUMP(p, paca_index, "x");
	DUMP(p, kernel_toc, "lx");
	DUMP(p, kernelbase, "lx");
	DUMP(p, kernel_msr, "lx");
	DUMP(p, emergency_sp, "px");
#ifdef CONFIG_PPC_BOOK3S_64
	DUMP(p, nmi_emergency_sp, "px");
	DUMP(p, mc_emergency_sp, "px");
	DUMP(p, in_nmi, "x");
	DUMP(p, in_mce, "x");
	DUMP(p, hmi_event_available, "x");
#endif
	DUMP(p, data_offset, "lx");
	DUMP(p, hw_cpu_id, "x");
	DUMP(p, cpu_start, "x");
	DUMP(p, kexec_state, "x");
#ifdef CONFIG_PPC_BOOK3S_64
	for (i = 0; i < SLB_NUM_BOLTED; i++) {
		u64 esid, vsid;

		if (!p->slb_shadow_ptr)
			continue;

		esid = be64_to_cpu(p->slb_shadow_ptr->save_area[i].esid);
		vsid = be64_to_cpu(p->slb_shadow_ptr->save_area[i].vsid);

		if (esid || vsid) {
			printf(" slb_shadow[%d]:       = 0x%016lx 0x%016lx\n",
				i, esid, vsid);
		}
	}
	DUMP(p, vmalloc_sllp, "x");
	DUMP(p, slb_cache_ptr, "x");
	for (i = 0; i < SLB_CACHE_ENTRIES; i++)
		printf(" slb_cache[%d]:        = 0x%016lx\n", i, p->slb_cache[i]);

	DUMP(p, rfi_flush_fallback_area, "px");
<<<<<<< HEAD
	DUMP(p, l1d_flush_congruence, "llx");
	DUMP(p, l1d_flush_sets, "llx");
=======
>>>>>>> 03a0dded
#endif
	DUMP(p, dscr_default, "llx");
#ifdef CONFIG_PPC_BOOK3E
	DUMP(p, pgd, "px");
	DUMP(p, kernel_pgd, "px");
	DUMP(p, tcd_ptr, "px");
	DUMP(p, mc_kstack, "px");
	DUMP(p, crit_kstack, "px");
	DUMP(p, dbg_kstack, "px");
#endif
	DUMP(p, __current, "px");
	DUMP(p, kstack, "lx");
	printf(" kstack_base          = 0x%016lx\n", p->kstack & ~(THREAD_SIZE - 1));
	DUMP(p, stab_rr, "lx");
	DUMP(p, saved_r1, "lx");
	DUMP(p, trap_save, "x");
	DUMP(p, irq_soft_mask, "x");
	DUMP(p, irq_happened, "x");
	DUMP(p, io_sync, "x");
	DUMP(p, irq_work_pending, "x");
	DUMP(p, nap_state_lost, "x");
	DUMP(p, sprg_vdso, "llx");

#ifdef CONFIG_PPC_TRANSACTIONAL_MEM
	DUMP(p, tm_scratch, "llx");
#endif

#ifdef CONFIG_PPC_POWERNV
	DUMP(p, core_idle_state_ptr, "px");
	DUMP(p, thread_idle_state, "x");
	DUMP(p, thread_mask, "x");
	DUMP(p, subcore_sibling_mask, "x");
#endif

	DUMP(p, accounting.utime, "llx");
	DUMP(p, accounting.stime, "llx");
	DUMP(p, accounting.utime_scaled, "llx");
	DUMP(p, accounting.starttime, "llx");
	DUMP(p, accounting.starttime_user, "llx");
	DUMP(p, accounting.startspurr, "llx");
	DUMP(p, accounting.utime_sspurr, "llx");
	DUMP(p, accounting.steal_time, "llx");
#undef DUMP

	catch_memory_errors = 0;
	sync();
}

static void dump_all_pacas(void)
{
	int cpu;

	if (num_possible_cpus() == 0) {
		printf("No possible cpus, use 'dp #' to dump individual cpus\n");
		return;
	}

	for_each_possible_cpu(cpu)
		dump_one_paca(cpu);
}

static void dump_pacas(void)
{
	unsigned long num;
	int c;

	c = inchar();
	if (c == 'a') {
		dump_all_pacas();
		return;
	}

	termch = c;	/* Put c back, it wasn't 'a' */

	if (scanhex(&num))
		dump_one_paca(num);
	else
		dump_one_paca(xmon_owner);
}
#endif

#ifdef CONFIG_PPC_POWERNV
static void dump_one_xive(int cpu)
{
	unsigned int hwid = get_hard_smp_processor_id(cpu);

	opal_xive_dump(XIVE_DUMP_TM_HYP, hwid);
	opal_xive_dump(XIVE_DUMP_TM_POOL, hwid);
	opal_xive_dump(XIVE_DUMP_TM_OS, hwid);
	opal_xive_dump(XIVE_DUMP_TM_USER, hwid);
	opal_xive_dump(XIVE_DUMP_VP, hwid);
	opal_xive_dump(XIVE_DUMP_EMU_STATE, hwid);

	if (setjmp(bus_error_jmp) != 0) {
		catch_memory_errors = 0;
		printf("*** Error dumping xive on cpu %d\n", cpu);
		return;
	}

	catch_memory_errors = 1;
	sync();
	xmon_xive_do_dump(cpu);
	sync();
	__delay(200);
	catch_memory_errors = 0;
}

static void dump_all_xives(void)
{
	int cpu;

	if (num_possible_cpus() == 0) {
		printf("No possible cpus, use 'dx #' to dump individual cpus\n");
		return;
	}

	for_each_possible_cpu(cpu)
		dump_one_xive(cpu);
}

static void dump_one_xive_irq(u32 num)
{
	s64 rc;
	__be64 vp;
	u8 prio;
	__be32 lirq;

	rc = opal_xive_get_irq_config(num, &vp, &prio, &lirq);
	xmon_printf("IRQ 0x%x config: vp=0x%llx prio=%d lirq=0x%x (rc=%lld)\n",
		    num, be64_to_cpu(vp), prio, be32_to_cpu(lirq), rc);
}

static void dump_xives(void)
{
	unsigned long num;
	int c;

	if (!xive_enabled()) {
		printf("Xive disabled on this system\n");
		return;
	}

	c = inchar();
	if (c == 'a') {
		dump_all_xives();
		return;
	} else if (c == 'i') {
		if (scanhex(&num))
			dump_one_xive_irq(num);
		return;
	}

	termch = c;	/* Put c back, it wasn't 'a' */

	if (scanhex(&num))
		dump_one_xive(num);
	else
		dump_one_xive(xmon_owner);
}
#endif /* CONFIG_PPC_POWERNV */

static void dump_by_size(unsigned long addr, long count, int size)
{
	unsigned char temp[16];
	int i, j;
	u64 val;

	count = ALIGN(count, 16);

	for (i = 0; i < count; i += 16, addr += 16) {
		printf(REG, addr);

		if (mread(addr, temp, 16) != 16) {
			printf("\nFaulted reading %d bytes from 0x"REG"\n", 16, addr);
			return;
		}

		for (j = 0; j < 16; j += size) {
			putchar(' ');
			switch (size) {
			case 1: val = temp[j]; break;
			case 2: val = *(u16 *)&temp[j]; break;
			case 4: val = *(u32 *)&temp[j]; break;
			case 8: val = *(u64 *)&temp[j]; break;
			default: val = 0;
			}

			printf("%0*lx", size * 2, val);
		}
		printf("\n");
	}
}

static void
dump(void)
{
	static char last[] = { "d?\n" };
	int c;

	c = inchar();

#ifdef CONFIG_PPC64
	if (c == 'p') {
		xmon_start_pagination();
		dump_pacas();
		xmon_end_pagination();
		return;
	}
#endif
#ifdef CONFIG_PPC_POWERNV
	if (c == 'x') {
		xmon_start_pagination();
		dump_xives();
		xmon_end_pagination();
		return;
	}
#endif

	if (c == 't') {
		dump_tracing();
		return;
	}

	if (c == '\n')
		termch = c;

	scanhex((void *)&adrs);
	if (termch != '\n')
		termch = 0;
	if (c == 'i') {
		scanhex(&nidump);
		if (nidump == 0)
			nidump = 16;
		else if (nidump > MAX_DUMP)
			nidump = MAX_DUMP;
		adrs += ppc_inst_dump(adrs, nidump, 1);
		last_cmd = "di\n";
	} else if (c == 'l') {
		dump_log_buf();
	} else if (c == 'o') {
		dump_opal_msglog();
	} else if (c == 'v') {
		/* dump virtual to physical translation */
		show_pte(adrs);
	} else if (c == 'r') {
		scanhex(&ndump);
		if (ndump == 0)
			ndump = 64;
		xmon_rawdump(adrs, ndump);
		adrs += ndump;
		last_cmd = "dr\n";
	} else {
		scanhex(&ndump);
		if (ndump == 0)
			ndump = 64;
		else if (ndump > MAX_DUMP)
			ndump = MAX_DUMP;

		switch (c) {
		case '8':
		case '4':
		case '2':
		case '1':
			ndump = ALIGN(ndump, 16);
			dump_by_size(adrs, ndump, c - '0');
			last[1] = c;
			last_cmd = last;
			break;
		default:
			prdump(adrs, ndump);
			last_cmd = "d\n";
		}

		adrs += ndump;
	}
}

static void
prdump(unsigned long adrs, long ndump)
{
	long n, m, c, r, nr;
	unsigned char temp[16];

	for (n = ndump; n > 0;) {
		printf(REG, adrs);
		putchar(' ');
		r = n < 16? n: 16;
		nr = mread(adrs, temp, r);
		adrs += nr;
		for (m = 0; m < r; ++m) {
			if ((m & (sizeof(long) - 1)) == 0 && m > 0)
				putchar(' ');
			if (m < nr)
				printf("%.2x", temp[m]);
			else
				printf("%s", fault_chars[fault_type]);
		}
		for (; m < 16; ++m) {
			if ((m & (sizeof(long) - 1)) == 0)
				putchar(' ');
			printf("  ");
		}
		printf("  |");
		for (m = 0; m < r; ++m) {
			if (m < nr) {
				c = temp[m];
				putchar(' ' <= c && c <= '~'? c: '.');
			} else
				putchar(' ');
		}
		n -= r;
		for (; m < 16; ++m)
			putchar(' ');
		printf("|\n");
		if (nr < r)
			break;
	}
}

typedef int (*instruction_dump_func)(unsigned long inst, unsigned long addr);

static int
generic_inst_dump(unsigned long adr, long count, int praddr,
			instruction_dump_func dump_func)
{
	int nr, dotted;
	unsigned long first_adr;
	unsigned long inst, last_inst = 0;
	unsigned char val[4];

	dotted = 0;
	for (first_adr = adr; count > 0; --count, adr += 4) {
		nr = mread(adr, val, 4);
		if (nr == 0) {
			if (praddr) {
				const char *x = fault_chars[fault_type];
				printf(REG"  %s%s%s%s\n", adr, x, x, x, x);
			}
			break;
		}
		inst = GETWORD(val);
		if (adr > first_adr && inst == last_inst) {
			if (!dotted) {
				printf(" ...\n");
				dotted = 1;
			}
			continue;
		}
		dotted = 0;
		last_inst = inst;
		if (praddr)
			printf(REG"  %.8x", adr, inst);
		printf("\t");
		dump_func(inst, adr);
		printf("\n");
	}
	return adr - first_adr;
}

static int
ppc_inst_dump(unsigned long adr, long count, int praddr)
{
	return generic_inst_dump(adr, count, praddr, print_insn_powerpc);
}

void
print_address(unsigned long addr)
{
	xmon_print_symbol(addr, "\t# ", "");
}

void
dump_log_buf(void)
{
	struct kmsg_dumper dumper = { .active = 1 };
	unsigned char buf[128];
	size_t len;

	if (setjmp(bus_error_jmp) != 0) {
		printf("Error dumping printk buffer!\n");
		return;
	}

	catch_memory_errors = 1;
	sync();

	kmsg_dump_rewind_nolock(&dumper);
	xmon_start_pagination();
	while (kmsg_dump_get_line_nolock(&dumper, false, buf, sizeof(buf), &len)) {
		buf[len] = '\0';
		printf("%s", buf);
	}
	xmon_end_pagination();

	sync();
	/* wait a little while to see if we get a machine check */
	__delay(200);
	catch_memory_errors = 0;
}

#ifdef CONFIG_PPC_POWERNV
static void dump_opal_msglog(void)
{
	unsigned char buf[128];
	ssize_t res;
	loff_t pos = 0;

	if (!firmware_has_feature(FW_FEATURE_OPAL)) {
		printf("Machine is not running OPAL firmware.\n");
		return;
	}

	if (setjmp(bus_error_jmp) != 0) {
		printf("Error dumping OPAL msglog!\n");
		return;
	}

	catch_memory_errors = 1;
	sync();

	xmon_start_pagination();
	while ((res = opal_msglog_copy(buf, pos, sizeof(buf) - 1))) {
		if (res < 0) {
			printf("Error dumping OPAL msglog! Error: %zd\n", res);
			break;
		}
		buf[res] = '\0';
		printf("%s", buf);
		pos += res;
	}
	xmon_end_pagination();

	sync();
	/* wait a little while to see if we get a machine check */
	__delay(200);
	catch_memory_errors = 0;
}
#endif

/*
 * Memory operations - move, set, print differences
 */
static unsigned long mdest;		/* destination address */
static unsigned long msrc;		/* source address */
static unsigned long mval;		/* byte value to set memory to */
static unsigned long mcount;		/* # bytes to affect */
static unsigned long mdiffs;		/* max # differences to print */

static void
memops(int cmd)
{
	scanhex((void *)&mdest);
	if( termch != '\n' )
		termch = 0;
	scanhex((void *)(cmd == 's'? &mval: &msrc));
	if( termch != '\n' )
		termch = 0;
	scanhex((void *)&mcount);
	switch( cmd ){
	case 'm':
		memmove((void *)mdest, (void *)msrc, mcount);
		break;
	case 's':
		memset((void *)mdest, mval, mcount);
		break;
	case 'd':
		if( termch != '\n' )
			termch = 0;
		scanhex((void *)&mdiffs);
		memdiffs((unsigned char *)mdest, (unsigned char *)msrc, mcount, mdiffs);
		break;
	}
}

static void
memdiffs(unsigned char *p1, unsigned char *p2, unsigned nb, unsigned maxpr)
{
	unsigned n, prt;

	prt = 0;
	for( n = nb; n > 0; --n )
		if( *p1++ != *p2++ )
			if( ++prt <= maxpr )
				printf("%.16x %.2x # %.16x %.2x\n", p1 - 1,
					p1[-1], p2 - 1, p2[-1]);
	if( prt > maxpr )
		printf("Total of %d differences\n", prt);
}

static unsigned mend;
static unsigned mask;

static void
memlocate(void)
{
	unsigned a, n;
	unsigned char val[4];

	last_cmd = "ml";
	scanhex((void *)&mdest);
	if (termch != '\n') {
		termch = 0;
		scanhex((void *)&mend);
		if (termch != '\n') {
			termch = 0;
			scanhex((void *)&mval);
			mask = ~0;
			if (termch != '\n') termch = 0;
			scanhex((void *)&mask);
		}
	}
	n = 0;
	for (a = mdest; a < mend; a += 4) {
		if (mread(a, val, 4) == 4
			&& ((GETWORD(val) ^ mval) & mask) == 0) {
			printf("%.16x:  %.16x\n", a, GETWORD(val));
			if (++n >= 10)
				break;
		}
	}
}

static unsigned long mskip = 0x1000;
static unsigned long mlim = 0xffffffff;

static void
memzcan(void)
{
	unsigned char v;
	unsigned a;
	int ok, ook;

	scanhex(&mdest);
	if (termch != '\n') termch = 0;
	scanhex(&mskip);
	if (termch != '\n') termch = 0;
	scanhex(&mlim);
	ook = 0;
	for (a = mdest; a < mlim; a += mskip) {
		ok = mread(a, &v, 1);
		if (ok && !ook) {
			printf("%.8x .. ", a);
		} else if (!ok && ook)
			printf("%.8x\n", a - mskip);
		ook = ok;
		if (a + mskip < a)
			break;
	}
	if (ook)
		printf("%.8x\n", a - mskip);
}

static void show_task(struct task_struct *tsk)
{
	char state;

	/*
	 * Cloned from kdb_task_state_char(), which is not entirely
	 * appropriate for calling from xmon. This could be moved
	 * to a common, generic, routine used by both.
	 */
	state = (tsk->state == 0) ? 'R' :
		(tsk->state < 0) ? 'U' :
		(tsk->state & TASK_UNINTERRUPTIBLE) ? 'D' :
		(tsk->state & TASK_STOPPED) ? 'T' :
		(tsk->state & TASK_TRACED) ? 'C' :
		(tsk->exit_state & EXIT_ZOMBIE) ? 'Z' :
		(tsk->exit_state & EXIT_DEAD) ? 'E' :
		(tsk->state & TASK_INTERRUPTIBLE) ? 'S' : '?';

	printf("%px %016lx %6d %6d %c %2d %s\n", tsk,
		tsk->thread.ksp,
		tsk->pid, tsk->parent->pid,
		state, task_thread_info(tsk)->cpu,
		tsk->comm);
}

#ifdef CONFIG_PPC_BOOK3S_64
void format_pte(void *ptep, unsigned long pte)
{
	printf("ptep @ 0x%016lx = 0x%016lx\n", (unsigned long)ptep, pte);
	printf("Maps physical address = 0x%016lx\n", pte & PTE_RPN_MASK);

	printf("Flags = %s%s%s%s%s\n",
	       (pte & _PAGE_ACCESSED) ? "Accessed " : "",
	       (pte & _PAGE_DIRTY)    ? "Dirty " : "",
	       (pte & _PAGE_READ)     ? "Read " : "",
	       (pte & _PAGE_WRITE)    ? "Write " : "",
	       (pte & _PAGE_EXEC)     ? "Exec " : "");
}

static void show_pte(unsigned long addr)
{
	unsigned long tskv = 0;
	struct task_struct *tsk = NULL;
	struct mm_struct *mm;
	pgd_t *pgdp, *pgdir;
	pud_t *pudp;
	pmd_t *pmdp;
	pte_t *ptep;

	if (!scanhex(&tskv))
		mm = &init_mm;
	else
		tsk = (struct task_struct *)tskv;

	if (tsk == NULL)
		mm = &init_mm;
	else
		mm = tsk->active_mm;

	if (setjmp(bus_error_jmp) != 0) {
		catch_memory_errors = 0;
		printf("*** Error dumping pte for task %px\n", tsk);
		return;
	}

	catch_memory_errors = 1;
	sync();

	if (mm == &init_mm) {
		pgdp = pgd_offset_k(addr);
		pgdir = pgd_offset_k(0);
	} else {
		pgdp = pgd_offset(mm, addr);
		pgdir = pgd_offset(mm, 0);
	}

	if (pgd_none(*pgdp)) {
		printf("no linux page table for address\n");
		return;
	}

	printf("pgd  @ 0x%016lx\n", pgdir);

	if (pgd_huge(*pgdp)) {
		format_pte(pgdp, pgd_val(*pgdp));
		return;
	}
	printf("pgdp @ 0x%016lx = 0x%016lx\n", pgdp, pgd_val(*pgdp));

	pudp = pud_offset(pgdp, addr);

	if (pud_none(*pudp)) {
		printf("No valid PUD\n");
		return;
	}

	if (pud_huge(*pudp)) {
		format_pte(pudp, pud_val(*pudp));
		return;
	}

	printf("pudp @ 0x%016lx = 0x%016lx\n", pudp, pud_val(*pudp));

	pmdp = pmd_offset(pudp, addr);

	if (pmd_none(*pmdp)) {
		printf("No valid PMD\n");
		return;
	}

	if (pmd_huge(*pmdp)) {
		format_pte(pmdp, pmd_val(*pmdp));
		return;
	}
	printf("pmdp @ 0x%016lx = 0x%016lx\n", pmdp, pmd_val(*pmdp));

	ptep = pte_offset_map(pmdp, addr);
	if (pte_none(*ptep)) {
		printf("no valid PTE\n");
		return;
	}

	format_pte(ptep, pte_val(*ptep));

	sync();
	__delay(200);
	catch_memory_errors = 0;
}
#else
static void show_pte(unsigned long addr)
{
	printf("show_pte not yet implemented\n");
}
#endif /* CONFIG_PPC_BOOK3S_64 */

static void show_tasks(void)
{
	unsigned long tskv;
	struct task_struct *tsk = NULL;

	printf("     task_struct     ->thread.ksp    PID   PPID S  P CMD\n");

	if (scanhex(&tskv))
		tsk = (struct task_struct *)tskv;

	if (setjmp(bus_error_jmp) != 0) {
		catch_memory_errors = 0;
		printf("*** Error dumping task %px\n", tsk);
		return;
	}

	catch_memory_errors = 1;
	sync();

	if (tsk)
		show_task(tsk);
	else
		for_each_process(tsk)
			show_task(tsk);

	sync();
	__delay(200);
	catch_memory_errors = 0;
}

static void proccall(void)
{
	unsigned long args[8];
	unsigned long ret;
	int i;
	typedef unsigned long (*callfunc_t)(unsigned long, unsigned long,
			unsigned long, unsigned long, unsigned long,
			unsigned long, unsigned long, unsigned long);
	callfunc_t func;

	if (!scanhex(&adrs))
		return;
	if (termch != '\n')
		termch = 0;
	for (i = 0; i < 8; ++i)
		args[i] = 0;
	for (i = 0; i < 8; ++i) {
		if (!scanhex(&args[i]) || termch == '\n')
			break;
		termch = 0;
	}
	func = (callfunc_t) adrs;
	ret = 0;
	if (setjmp(bus_error_jmp) == 0) {
		catch_memory_errors = 1;
		sync();
		ret = func(args[0], args[1], args[2], args[3],
			   args[4], args[5], args[6], args[7]);
		sync();
		printf("return value is 0x%lx\n", ret);
	} else {
		printf("*** %x exception occurred\n", fault_except);
	}
	catch_memory_errors = 0;
}

/* Input scanning routines */
int
skipbl(void)
{
	int c;

	if( termch != 0 ){
		c = termch;
		termch = 0;
	} else
		c = inchar();
	while( c == ' ' || c == '\t' )
		c = inchar();
	return c;
}

#define N_PTREGS	44
static char *regnames[N_PTREGS] = {
	"r0", "r1", "r2", "r3", "r4", "r5", "r6", "r7",
	"r8", "r9", "r10", "r11", "r12", "r13", "r14", "r15",
	"r16", "r17", "r18", "r19", "r20", "r21", "r22", "r23",
	"r24", "r25", "r26", "r27", "r28", "r29", "r30", "r31",
	"pc", "msr", "or3", "ctr", "lr", "xer", "ccr",
#ifdef CONFIG_PPC64
	"softe",
#else
	"mq",
#endif
	"trap", "dar", "dsisr", "res"
};

int
scanhex(unsigned long *vp)
{
	int c, d;
	unsigned long v;

	c = skipbl();
	if (c == '%') {
		/* parse register name */
		char regname[8];
		int i;

		for (i = 0; i < sizeof(regname) - 1; ++i) {
			c = inchar();
			if (!isalnum(c)) {
				termch = c;
				break;
			}
			regname[i] = c;
		}
		regname[i] = 0;
		for (i = 0; i < N_PTREGS; ++i) {
			if (strcmp(regnames[i], regname) == 0) {
				if (xmon_regs == NULL) {
					printf("regs not available\n");
					return 0;
				}
				*vp = ((unsigned long *)xmon_regs)[i];
				return 1;
			}
		}
		printf("invalid register name '%%%s'\n", regname);
		return 0;
	}

	/* skip leading "0x" if any */

	if (c == '0') {
		c = inchar();
		if (c == 'x') {
			c = inchar();
		} else {
			d = hexdigit(c);
			if (d == EOF) {
				termch = c;
				*vp = 0;
				return 1;
			}
		}
	} else if (c == '$') {
		int i;
		for (i=0; i<63; i++) {
			c = inchar();
			if (isspace(c) || c == '\0') {
				termch = c;
				break;
			}
			tmpstr[i] = c;
		}
		tmpstr[i++] = 0;
		*vp = 0;
		if (setjmp(bus_error_jmp) == 0) {
			catch_memory_errors = 1;
			sync();
			*vp = kallsyms_lookup_name(tmpstr);
			sync();
		}
		catch_memory_errors = 0;
		if (!(*vp)) {
			printf("unknown symbol '%s'\n", tmpstr);
			return 0;
		}
		return 1;
	}

	d = hexdigit(c);
	if (d == EOF) {
		termch = c;
		return 0;
	}
	v = 0;
	do {
		v = (v << 4) + d;
		c = inchar();
		d = hexdigit(c);
	} while (d != EOF);
	termch = c;
	*vp = v;
	return 1;
}

static void
scannl(void)
{
	int c;

	c = termch;
	termch = 0;
	while( c != '\n' )
		c = inchar();
}

static int hexdigit(int c)
{
	if( '0' <= c && c <= '9' )
		return c - '0';
	if( 'A' <= c && c <= 'F' )
		return c - ('A' - 10);
	if( 'a' <= c && c <= 'f' )
		return c - ('a' - 10);
	return EOF;
}

void
getstring(char *s, int size)
{
	int c;

	c = skipbl();
	do {
		if( size > 1 ){
			*s++ = c;
			--size;
		}
		c = inchar();
	} while( c != ' ' && c != '\t' && c != '\n' );
	termch = c;
	*s = 0;
}

static char line[256];
static char *lineptr;

static void
flush_input(void)
{
	lineptr = NULL;
}

static int
inchar(void)
{
	if (lineptr == NULL || *lineptr == 0) {
		if (xmon_gets(line, sizeof(line)) == NULL) {
			lineptr = NULL;
			return EOF;
		}
		lineptr = line;
	}
	return *lineptr++;
}

static void
take_input(char *str)
{
	lineptr = str;
}


static void
symbol_lookup(void)
{
	int type = inchar();
	unsigned long addr;
	static char tmp[64];

	switch (type) {
	case 'a':
		if (scanhex(&addr))
			xmon_print_symbol(addr, ": ", "\n");
		termch = 0;
		break;
	case 's':
		getstring(tmp, 64);
		if (setjmp(bus_error_jmp) == 0) {
			catch_memory_errors = 1;
			sync();
			addr = kallsyms_lookup_name(tmp);
			if (addr)
				printf("%s: %lx\n", tmp, addr);
			else
				printf("Symbol '%s' not found.\n", tmp);
			sync();
		}
		catch_memory_errors = 0;
		termch = 0;
		break;
	}
}


/* Print an address in numeric and symbolic form (if possible) */
static void xmon_print_symbol(unsigned long address, const char *mid,
			      const char *after)
{
	char *modname;
	const char *name = NULL;
	unsigned long offset, size;

	printf(REG, address);
	if (setjmp(bus_error_jmp) == 0) {
		catch_memory_errors = 1;
		sync();
		name = kallsyms_lookup(address, &size, &offset, &modname,
				       tmpstr);
		sync();
		/* wait a little while to see if we get a machine check */
		__delay(200);
	}

	catch_memory_errors = 0;

	if (name) {
		printf("%s%s+%#lx/%#lx", mid, name, offset, size);
		if (modname)
			printf(" [%s]", modname);
	}
	printf("%s", after);
}

#ifdef CONFIG_PPC_BOOK3S_64
void dump_segments(void)
{
	int i;
	unsigned long esid,vsid;
	unsigned long llp;

	printf("SLB contents of cpu 0x%x\n", smp_processor_id());

	for (i = 0; i < mmu_slb_size; i++) {
		asm volatile("slbmfee  %0,%1" : "=r" (esid) : "r" (i));
		asm volatile("slbmfev  %0,%1" : "=r" (vsid) : "r" (i));

		if (!esid && !vsid)
			continue;

		printf("%02d %016lx %016lx", i, esid, vsid);

		if (!(esid & SLB_ESID_V)) {
			printf("\n");
			continue;
		}

		llp = vsid & SLB_VSID_LLP;
		if (vsid & SLB_VSID_B_1T) {
			printf("  1T  ESID=%9lx  VSID=%13lx LLP:%3lx \n",
				GET_ESID_1T(esid),
				(vsid & ~SLB_VSID_B) >> SLB_VSID_SHIFT_1T,
				llp);
		} else {
			printf(" 256M ESID=%9lx  VSID=%13lx LLP:%3lx \n",
				GET_ESID(esid),
				(vsid & ~SLB_VSID_B) >> SLB_VSID_SHIFT,
				llp);
		}
	}
}
#endif

#ifdef CONFIG_PPC_STD_MMU_32
void dump_segments(void)
{
	int i;

	printf("sr0-15 =");
	for (i = 0; i < 16; ++i)
		printf(" %x", mfsrin(i));
	printf("\n");
}
#endif

#ifdef CONFIG_44x
static void dump_tlb_44x(void)
{
	int i;

	for (i = 0; i < PPC44x_TLB_SIZE; i++) {
		unsigned long w0,w1,w2;
		asm volatile("tlbre  %0,%1,0" : "=r" (w0) : "r" (i));
		asm volatile("tlbre  %0,%1,1" : "=r" (w1) : "r" (i));
		asm volatile("tlbre  %0,%1,2" : "=r" (w2) : "r" (i));
		printf("[%02x] %08x %08x %08x ", i, w0, w1, w2);
		if (w0 & PPC44x_TLB_VALID) {
			printf("V %08x -> %01x%08x %c%c%c%c%c",
			       w0 & PPC44x_TLB_EPN_MASK,
			       w1 & PPC44x_TLB_ERPN_MASK,
			       w1 & PPC44x_TLB_RPN_MASK,
			       (w2 & PPC44x_TLB_W) ? 'W' : 'w',
			       (w2 & PPC44x_TLB_I) ? 'I' : 'i',
			       (w2 & PPC44x_TLB_M) ? 'M' : 'm',
			       (w2 & PPC44x_TLB_G) ? 'G' : 'g',
			       (w2 & PPC44x_TLB_E) ? 'E' : 'e');
		}
		printf("\n");
	}
}
#endif /* CONFIG_44x */

#ifdef CONFIG_PPC_BOOK3E
static void dump_tlb_book3e(void)
{
	u32 mmucfg, pidmask, lpidmask;
	u64 ramask;
	int i, tlb, ntlbs, pidsz, lpidsz, rasz, lrat = 0;
	int mmu_version;
	static const char *pgsz_names[] = {
		"  1K",
		"  2K",
		"  4K",
		"  8K",
		" 16K",
		" 32K",
		" 64K",
		"128K",
		"256K",
		"512K",
		"  1M",
		"  2M",
		"  4M",
		"  8M",
		" 16M",
		" 32M",
		" 64M",
		"128M",
		"256M",
		"512M",
		"  1G",
		"  2G",
		"  4G",
		"  8G",
		" 16G",
		" 32G",
		" 64G",
		"128G",
		"256G",
		"512G",
		"  1T",
		"  2T",
	};

	/* Gather some infos about the MMU */
	mmucfg = mfspr(SPRN_MMUCFG);
	mmu_version = (mmucfg & 3) + 1;
	ntlbs = ((mmucfg >> 2) & 3) + 1;
	pidsz = ((mmucfg >> 6) & 0x1f) + 1;
	lpidsz = (mmucfg >> 24) & 0xf;
	rasz = (mmucfg >> 16) & 0x7f;
	if ((mmu_version > 1) && (mmucfg & 0x10000))
		lrat = 1;
	printf("Book3E MMU MAV=%d.0,%d TLBs,%d-bit PID,%d-bit LPID,%d-bit RA\n",
	       mmu_version, ntlbs, pidsz, lpidsz, rasz);
	pidmask = (1ul << pidsz) - 1;
	lpidmask = (1ul << lpidsz) - 1;
	ramask = (1ull << rasz) - 1;

	for (tlb = 0; tlb < ntlbs; tlb++) {
		u32 tlbcfg;
		int nent, assoc, new_cc = 1;
		printf("TLB %d:\n------\n", tlb);
		switch(tlb) {
		case 0:
			tlbcfg = mfspr(SPRN_TLB0CFG);
			break;
		case 1:
			tlbcfg = mfspr(SPRN_TLB1CFG);
			break;
		case 2:
			tlbcfg = mfspr(SPRN_TLB2CFG);
			break;
		case 3:
			tlbcfg = mfspr(SPRN_TLB3CFG);
			break;
		default:
			printf("Unsupported TLB number !\n");
			continue;
		}
		nent = tlbcfg & 0xfff;
		assoc = (tlbcfg >> 24) & 0xff;
		for (i = 0; i < nent; i++) {
			u32 mas0 = MAS0_TLBSEL(tlb);
			u32 mas1 = MAS1_TSIZE(BOOK3E_PAGESZ_4K);
			u64 mas2 = 0;
			u64 mas7_mas3;
			int esel = i, cc = i;

			if (assoc != 0) {
				cc = i / assoc;
				esel = i % assoc;
				mas2 = cc * 0x1000;
			}

			mas0 |= MAS0_ESEL(esel);
			mtspr(SPRN_MAS0, mas0);
			mtspr(SPRN_MAS1, mas1);
			mtspr(SPRN_MAS2, mas2);
			asm volatile("tlbre  0,0,0" : : : "memory");
			mas1 = mfspr(SPRN_MAS1);
			mas2 = mfspr(SPRN_MAS2);
			mas7_mas3 = mfspr(SPRN_MAS7_MAS3);
			if (assoc && (i % assoc) == 0)
				new_cc = 1;
			if (!(mas1 & MAS1_VALID))
				continue;
			if (assoc == 0)
				printf("%04x- ", i);
			else if (new_cc)
				printf("%04x-%c", cc, 'A' + esel);
			else
				printf("    |%c", 'A' + esel);
			new_cc = 0;
			printf(" %016llx %04x %s %c%c AS%c",
			       mas2 & ~0x3ffull,
			       (mas1 >> 16) & 0x3fff,
			       pgsz_names[(mas1 >> 7) & 0x1f],
			       mas1 & MAS1_IND ? 'I' : ' ',
			       mas1 & MAS1_IPROT ? 'P' : ' ',
			       mas1 & MAS1_TS ? '1' : '0');
			printf(" %c%c%c%c%c%c%c",
			       mas2 & MAS2_X0 ? 'a' : ' ',
			       mas2 & MAS2_X1 ? 'v' : ' ',
			       mas2 & MAS2_W  ? 'w' : ' ',
			       mas2 & MAS2_I  ? 'i' : ' ',
			       mas2 & MAS2_M  ? 'm' : ' ',
			       mas2 & MAS2_G  ? 'g' : ' ',
			       mas2 & MAS2_E  ? 'e' : ' ');
			printf(" %016llx", mas7_mas3 & ramask & ~0x7ffull);
			if (mas1 & MAS1_IND)
				printf(" %s\n",
				       pgsz_names[(mas7_mas3 >> 1) & 0x1f]);
			else
				printf(" U%c%c%c S%c%c%c\n",
				       mas7_mas3 & MAS3_UX ? 'x' : ' ',
				       mas7_mas3 & MAS3_UW ? 'w' : ' ',
				       mas7_mas3 & MAS3_UR ? 'r' : ' ',
				       mas7_mas3 & MAS3_SX ? 'x' : ' ',
				       mas7_mas3 & MAS3_SW ? 'w' : ' ',
				       mas7_mas3 & MAS3_SR ? 'r' : ' ');
		}
	}
}
#endif /* CONFIG_PPC_BOOK3E */

static void xmon_init(int enable)
{
	if (enable) {
		__debugger = xmon;
		__debugger_ipi = xmon_ipi;
		__debugger_bpt = xmon_bpt;
		__debugger_sstep = xmon_sstep;
		__debugger_iabr_match = xmon_iabr_match;
		__debugger_break_match = xmon_break_match;
		__debugger_fault_handler = xmon_fault_handler;
	} else {
		__debugger = NULL;
		__debugger_ipi = NULL;
		__debugger_bpt = NULL;
		__debugger_sstep = NULL;
		__debugger_iabr_match = NULL;
		__debugger_break_match = NULL;
		__debugger_fault_handler = NULL;
	}
}

#ifdef CONFIG_MAGIC_SYSRQ
static void sysrq_handle_xmon(int key)
{
	/* ensure xmon is enabled */
	xmon_init(1);
	debugger(get_irq_regs());
	if (!xmon_on)
		xmon_init(0);
}

static struct sysrq_key_op sysrq_xmon_op = {
	.handler =	sysrq_handle_xmon,
	.help_msg =	"xmon(x)",
	.action_msg =	"Entering xmon",
};

static int __init setup_xmon_sysrq(void)
{
	register_sysrq_key('x', &sysrq_xmon_op);
	return 0;
}
device_initcall(setup_xmon_sysrq);
#endif /* CONFIG_MAGIC_SYSRQ */

#ifdef CONFIG_DEBUG_FS
static int xmon_dbgfs_set(void *data, u64 val)
{
	xmon_on = !!val;
	xmon_init(xmon_on);

	return 0;
}

static int xmon_dbgfs_get(void *data, u64 *val)
{
	*val = xmon_on;
	return 0;
}

DEFINE_SIMPLE_ATTRIBUTE(xmon_dbgfs_ops, xmon_dbgfs_get,
			xmon_dbgfs_set, "%llu\n");

static int __init setup_xmon_dbgfs(void)
{
	debugfs_create_file("xmon", 0600, powerpc_debugfs_root, NULL,
				&xmon_dbgfs_ops);
	return 0;
}
device_initcall(setup_xmon_dbgfs);
#endif /* CONFIG_DEBUG_FS */

static int xmon_early __initdata;

static int __init early_parse_xmon(char *p)
{
	if (!p || strncmp(p, "early", 5) == 0) {
		/* just "xmon" is equivalent to "xmon=early" */
		xmon_init(1);
		xmon_early = 1;
		xmon_on = 1;
	} else if (strncmp(p, "on", 2) == 0) {
		xmon_init(1);
		xmon_on = 1;
	} else if (strncmp(p, "off", 3) == 0)
		xmon_on = 0;
	else
		return 1;

	return 0;
}
early_param("xmon", early_parse_xmon);

void __init xmon_setup(void)
{
	if (xmon_on)
		xmon_init(1);
	if (xmon_early)
		debugger(NULL);
}

#ifdef CONFIG_SPU_BASE

struct spu_info {
	struct spu *spu;
	u64 saved_mfc_sr1_RW;
	u32 saved_spu_runcntl_RW;
	unsigned long dump_addr;
	u8 stopped_ok;
};

#define XMON_NUM_SPUS	16	/* Enough for current hardware */

static struct spu_info spu_info[XMON_NUM_SPUS];

void xmon_register_spus(struct list_head *list)
{
	struct spu *spu;

	list_for_each_entry(spu, list, full_list) {
		if (spu->number >= XMON_NUM_SPUS) {
			WARN_ON(1);
			continue;
		}

		spu_info[spu->number].spu = spu;
		spu_info[spu->number].stopped_ok = 0;
		spu_info[spu->number].dump_addr = (unsigned long)
				spu_info[spu->number].spu->local_store;
	}
}

static void stop_spus(void)
{
	struct spu *spu;
	int i;
	u64 tmp;

	for (i = 0; i < XMON_NUM_SPUS; i++) {
		if (!spu_info[i].spu)
			continue;

		if (setjmp(bus_error_jmp) == 0) {
			catch_memory_errors = 1;
			sync();

			spu = spu_info[i].spu;

			spu_info[i].saved_spu_runcntl_RW =
				in_be32(&spu->problem->spu_runcntl_RW);

			tmp = spu_mfc_sr1_get(spu);
			spu_info[i].saved_mfc_sr1_RW = tmp;

			tmp &= ~MFC_STATE1_MASTER_RUN_CONTROL_MASK;
			spu_mfc_sr1_set(spu, tmp);

			sync();
			__delay(200);

			spu_info[i].stopped_ok = 1;

			printf("Stopped spu %.2d (was %s)\n", i,
					spu_info[i].saved_spu_runcntl_RW ?
					"running" : "stopped");
		} else {
			catch_memory_errors = 0;
			printf("*** Error stopping spu %.2d\n", i);
		}
		catch_memory_errors = 0;
	}
}

static void restart_spus(void)
{
	struct spu *spu;
	int i;

	for (i = 0; i < XMON_NUM_SPUS; i++) {
		if (!spu_info[i].spu)
			continue;

		if (!spu_info[i].stopped_ok) {
			printf("*** Error, spu %d was not successfully stopped"
					", not restarting\n", i);
			continue;
		}

		if (setjmp(bus_error_jmp) == 0) {
			catch_memory_errors = 1;
			sync();

			spu = spu_info[i].spu;
			spu_mfc_sr1_set(spu, spu_info[i].saved_mfc_sr1_RW);
			out_be32(&spu->problem->spu_runcntl_RW,
					spu_info[i].saved_spu_runcntl_RW);

			sync();
			__delay(200);

			printf("Restarted spu %.2d\n", i);
		} else {
			catch_memory_errors = 0;
			printf("*** Error restarting spu %.2d\n", i);
		}
		catch_memory_errors = 0;
	}
}

#define DUMP_WIDTH	23
#define DUMP_VALUE(format, field, value)				\
do {									\
	if (setjmp(bus_error_jmp) == 0) {				\
		catch_memory_errors = 1;				\
		sync();							\
		printf("  %-*s = "format"\n", DUMP_WIDTH,		\
				#field, value);				\
		sync();							\
		__delay(200);						\
	} else {							\
		catch_memory_errors = 0;				\
		printf("  %-*s = *** Error reading field.\n",		\
					DUMP_WIDTH, #field);		\
	}								\
	catch_memory_errors = 0;					\
} while (0)

#define DUMP_FIELD(obj, format, field)	\
	DUMP_VALUE(format, field, obj->field)

static void dump_spu_fields(struct spu *spu)
{
	printf("Dumping spu fields at address %p:\n", spu);

	DUMP_FIELD(spu, "0x%x", number);
	DUMP_FIELD(spu, "%s", name);
	DUMP_FIELD(spu, "0x%lx", local_store_phys);
	DUMP_FIELD(spu, "0x%p", local_store);
	DUMP_FIELD(spu, "0x%lx", ls_size);
	DUMP_FIELD(spu, "0x%x", node);
	DUMP_FIELD(spu, "0x%lx", flags);
	DUMP_FIELD(spu, "%d", class_0_pending);
	DUMP_FIELD(spu, "0x%lx", class_0_dar);
	DUMP_FIELD(spu, "0x%lx", class_1_dar);
	DUMP_FIELD(spu, "0x%lx", class_1_dsisr);
	DUMP_FIELD(spu, "0x%lx", irqs[0]);
	DUMP_FIELD(spu, "0x%lx", irqs[1]);
	DUMP_FIELD(spu, "0x%lx", irqs[2]);
	DUMP_FIELD(spu, "0x%x", slb_replace);
	DUMP_FIELD(spu, "%d", pid);
	DUMP_FIELD(spu, "0x%p", mm);
	DUMP_FIELD(spu, "0x%p", ctx);
	DUMP_FIELD(spu, "0x%p", rq);
	DUMP_FIELD(spu, "0x%p", timestamp);
	DUMP_FIELD(spu, "0x%lx", problem_phys);
	DUMP_FIELD(spu, "0x%p", problem);
	DUMP_VALUE("0x%x", problem->spu_runcntl_RW,
			in_be32(&spu->problem->spu_runcntl_RW));
	DUMP_VALUE("0x%x", problem->spu_status_R,
			in_be32(&spu->problem->spu_status_R));
	DUMP_VALUE("0x%x", problem->spu_npc_RW,
			in_be32(&spu->problem->spu_npc_RW));
	DUMP_FIELD(spu, "0x%p", priv2);
	DUMP_FIELD(spu, "0x%p", pdata);
}

int
spu_inst_dump(unsigned long adr, long count, int praddr)
{
	return generic_inst_dump(adr, count, praddr, print_insn_spu);
}

static void dump_spu_ls(unsigned long num, int subcmd)
{
	unsigned long offset, addr, ls_addr;

	if (setjmp(bus_error_jmp) == 0) {
		catch_memory_errors = 1;
		sync();
		ls_addr = (unsigned long)spu_info[num].spu->local_store;
		sync();
		__delay(200);
	} else {
		catch_memory_errors = 0;
		printf("*** Error: accessing spu info for spu %d\n", num);
		return;
	}
	catch_memory_errors = 0;

	if (scanhex(&offset))
		addr = ls_addr + offset;
	else
		addr = spu_info[num].dump_addr;

	if (addr >= ls_addr + LS_SIZE) {
		printf("*** Error: address outside of local store\n");
		return;
	}

	switch (subcmd) {
	case 'i':
		addr += spu_inst_dump(addr, 16, 1);
		last_cmd = "sdi\n";
		break;
	default:
		prdump(addr, 64);
		addr += 64;
		last_cmd = "sd\n";
		break;
	}

	spu_info[num].dump_addr = addr;
}

static int do_spu_cmd(void)
{
	static unsigned long num = 0;
	int cmd, subcmd = 0;

	cmd = inchar();
	switch (cmd) {
	case 's':
		stop_spus();
		break;
	case 'r':
		restart_spus();
		break;
	case 'd':
		subcmd = inchar();
		if (isxdigit(subcmd) || subcmd == '\n')
			termch = subcmd;
	case 'f':
		scanhex(&num);
		if (num >= XMON_NUM_SPUS || !spu_info[num].spu) {
			printf("*** Error: invalid spu number\n");
			return 0;
		}

		switch (cmd) {
		case 'f':
			dump_spu_fields(spu_info[num].spu);
			break;
		default:
			dump_spu_ls(num, subcmd);
			break;
		}

		break;
	default:
		return -1;
	}

	return 0;
}
#else /* ! CONFIG_SPU_BASE */
static int do_spu_cmd(void)
{
	return -1;
}
#endif<|MERGE_RESOLUTION|>--- conflicted
+++ resolved
@@ -2377,11 +2377,6 @@
 		printf(" slb_cache[%d]:        = 0x%016lx\n", i, p->slb_cache[i]);
 
 	DUMP(p, rfi_flush_fallback_area, "px");
-<<<<<<< HEAD
-	DUMP(p, l1d_flush_congruence, "llx");
-	DUMP(p, l1d_flush_sets, "llx");
-=======
->>>>>>> 03a0dded
 #endif
 	DUMP(p, dscr_default, "llx");
 #ifdef CONFIG_PPC_BOOK3E
