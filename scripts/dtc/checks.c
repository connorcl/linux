/*
 * (C) Copyright David Gibson <dwg@au1.ibm.com>, IBM Corporation.  2007.
 *
 *
 * This program is free software; you can redistribute it and/or
 * modify it under the terms of the GNU General Public License as
 * published by the Free Software Foundation; either version 2 of the
 * License, or (at your option) any later version.
 *
 *  This program is distributed in the hope that it will be useful,
 *  but WITHOUT ANY WARRANTY; without even the implied warranty of
 *  MERCHANTABILITY or FITNESS FOR A PARTICULAR PURPOSE.  See the GNU
 *  General Public License for more details.
 *
 *  You should have received a copy of the GNU General Public License
 *  along with this program; if not, write to the Free Software
 *  Foundation, Inc., 59 Temple Place, Suite 330, Boston, MA  02111-1307
 *                                                                   USA
 */

#include "dtc.h"

#ifdef TRACE_CHECKS
#define TRACE(c, ...) \
	do { \
		fprintf(stderr, "=== %s: ", (c)->name); \
		fprintf(stderr, __VA_ARGS__); \
		fprintf(stderr, "\n"); \
	} while (0)
#else
#define TRACE(c, fmt, ...)	do { } while (0)
#endif

enum checkstatus {
	UNCHECKED = 0,
	PREREQ,
	PASSED,
	FAILED,
};

struct check;

typedef void (*check_fn)(struct check *c, struct dt_info *dti, struct node *node);

struct check {
	const char *name;
	check_fn fn;
	void *data;
	bool warn, error;
	enum checkstatus status;
	bool inprogress;
	int num_prereqs;
	struct check **prereq;
};

#define CHECK_ENTRY(nm_, fn_, d_, w_, e_, ...)	       \
	static struct check *nm_##_prereqs[] = { __VA_ARGS__ }; \
	static struct check nm_ = { \
		.name = #nm_, \
		.fn = (fn_), \
		.data = (d_), \
		.warn = (w_), \
		.error = (e_), \
		.status = UNCHECKED, \
		.num_prereqs = ARRAY_SIZE(nm_##_prereqs), \
		.prereq = nm_##_prereqs, \
	};
#define WARNING(nm_, fn_, d_, ...) \
	CHECK_ENTRY(nm_, fn_, d_, true, false, __VA_ARGS__)
#define ERROR(nm_, fn_, d_, ...) \
	CHECK_ENTRY(nm_, fn_, d_, false, true, __VA_ARGS__)
#define CHECK(nm_, fn_, d_, ...) \
	CHECK_ENTRY(nm_, fn_, d_, false, false, __VA_ARGS__)

static inline void  PRINTF(5, 6) check_msg(struct check *c, struct dt_info *dti,
					   struct node *node,
					   struct property *prop,
					   const char *fmt, ...)
{
	va_list ap;
	va_start(ap, fmt);

	if ((c->warn && (quiet < 1))
	    || (c->error && (quiet < 2))) {
		fprintf(stderr, "%s: %s (%s): ",
			strcmp(dti->outname, "-") ? dti->outname : "<stdout>",
			(c->error) ? "ERROR" : "Warning", c->name);
		if (node) {
			fprintf(stderr, "%s", node->fullpath);
			if (prop)
				fprintf(stderr, ":%s", prop->name);
			fputs(": ", stderr);
		}
		vfprintf(stderr, fmt, ap);
		fprintf(stderr, "\n");
	}
	va_end(ap);
}

#define FAIL(c, dti, node, ...)						\
	do {								\
		TRACE((c), "\t\tFAILED at %s:%d", __FILE__, __LINE__);	\
		(c)->status = FAILED;					\
		check_msg((c), dti, node, NULL, __VA_ARGS__);		\
	} while (0)

#define FAIL_PROP(c, dti, node, prop, ...)				\
	do {								\
		TRACE((c), "\t\tFAILED at %s:%d", __FILE__, __LINE__);	\
		(c)->status = FAILED;					\
		check_msg((c), dti, node, prop, __VA_ARGS__);		\
	} while (0)


static void check_nodes_props(struct check *c, struct dt_info *dti, struct node *node)
{
	struct node *child;

	TRACE(c, "%s", node->fullpath);
	if (c->fn)
		c->fn(c, dti, node);

	for_each_child(node, child)
		check_nodes_props(c, dti, child);
}

static bool run_check(struct check *c, struct dt_info *dti)
{
	struct node *dt = dti->dt;
	bool error = false;
	int i;

	assert(!c->inprogress);

	if (c->status != UNCHECKED)
		goto out;

	c->inprogress = true;

	for (i = 0; i < c->num_prereqs; i++) {
		struct check *prq = c->prereq[i];
		error = error || run_check(prq, dti);
		if (prq->status != PASSED) {
			c->status = PREREQ;
			check_msg(c, dti, NULL, NULL, "Failed prerequisite '%s'",
				  c->prereq[i]->name);
		}
	}

	if (c->status != UNCHECKED)
		goto out;

	check_nodes_props(c, dti, dt);

	if (c->status == UNCHECKED)
		c->status = PASSED;

	TRACE(c, "\tCompleted, status %d", c->status);

out:
	c->inprogress = false;
	if ((c->status != PASSED) && (c->error))
		error = true;
	return error;
}

/*
 * Utility check functions
 */

/* A check which always fails, for testing purposes only */
static inline void check_always_fail(struct check *c, struct dt_info *dti,
				     struct node *node)
{
	FAIL(c, dti, node, "always_fail check");
}
CHECK(always_fail, check_always_fail, NULL);

static void check_is_string(struct check *c, struct dt_info *dti,
			    struct node *node)
{
	struct property *prop;
	char *propname = c->data;

	prop = get_property(node, propname);
	if (!prop)
		return; /* Not present, assumed ok */

	if (!data_is_one_string(prop->val))
		FAIL_PROP(c, dti, node, prop, "property is not a string");
}
#define WARNING_IF_NOT_STRING(nm, propname) \
	WARNING(nm, check_is_string, (propname))
#define ERROR_IF_NOT_STRING(nm, propname) \
	ERROR(nm, check_is_string, (propname))

static void check_is_string_list(struct check *c, struct dt_info *dti,
				 struct node *node)
{
	int rem, l;
	struct property *prop;
	char *propname = c->data;
	char *str;

	prop = get_property(node, propname);
	if (!prop)
		return; /* Not present, assumed ok */

	str = prop->val.val;
	rem = prop->val.len;
	while (rem > 0) {
		l = strnlen(str, rem);
		if (l == rem) {
			FAIL_PROP(c, dti, node, prop, "property is not a string list");
			break;
		}
		rem -= l + 1;
		str += l + 1;
	}
}
#define WARNING_IF_NOT_STRING_LIST(nm, propname) \
	WARNING(nm, check_is_string_list, (propname))
#define ERROR_IF_NOT_STRING_LIST(nm, propname) \
	ERROR(nm, check_is_string_list, (propname))

static void check_is_cell(struct check *c, struct dt_info *dti,
			  struct node *node)
{
	struct property *prop;
	char *propname = c->data;

	prop = get_property(node, propname);
	if (!prop)
		return; /* Not present, assumed ok */

	if (prop->val.len != sizeof(cell_t))
		FAIL_PROP(c, dti, node, prop, "property is not a single cell");
}
#define WARNING_IF_NOT_CELL(nm, propname) \
	WARNING(nm, check_is_cell, (propname))
#define ERROR_IF_NOT_CELL(nm, propname) \
	ERROR(nm, check_is_cell, (propname))

/*
 * Structural check functions
 */

static void check_duplicate_node_names(struct check *c, struct dt_info *dti,
				       struct node *node)
{
	struct node *child, *child2;

	for_each_child(node, child)
		for (child2 = child->next_sibling;
		     child2;
		     child2 = child2->next_sibling)
			if (streq(child->name, child2->name))
				FAIL(c, dti, node, "Duplicate node name");
}
ERROR(duplicate_node_names, check_duplicate_node_names, NULL);

static void check_duplicate_property_names(struct check *c, struct dt_info *dti,
					   struct node *node)
{
	struct property *prop, *prop2;

	for_each_property(node, prop) {
		for (prop2 = prop->next; prop2; prop2 = prop2->next) {
			if (prop2->deleted)
				continue;
			if (streq(prop->name, prop2->name))
				FAIL_PROP(c, dti, node, prop, "Duplicate property name");
		}
	}
}
ERROR(duplicate_property_names, check_duplicate_property_names, NULL);

#define LOWERCASE	"abcdefghijklmnopqrstuvwxyz"
#define UPPERCASE	"ABCDEFGHIJKLMNOPQRSTUVWXYZ"
#define DIGITS		"0123456789"
#define PROPNODECHARS	LOWERCASE UPPERCASE DIGITS ",._+*#?-"
#define PROPNODECHARSSTRICT	LOWERCASE UPPERCASE DIGITS ",-"

static void check_node_name_chars(struct check *c, struct dt_info *dti,
				  struct node *node)
{
	int n = strspn(node->name, c->data);

	if (n < strlen(node->name))
		FAIL(c, dti, node, "Bad character '%c' in node name",
		     node->name[n]);
}
ERROR(node_name_chars, check_node_name_chars, PROPNODECHARS "@");

static void check_node_name_chars_strict(struct check *c, struct dt_info *dti,
					 struct node *node)
{
	int n = strspn(node->name, c->data);

	if (n < node->basenamelen)
		FAIL(c, dti, node, "Character '%c' not recommended in node name",
		     node->name[n]);
}
CHECK(node_name_chars_strict, check_node_name_chars_strict, PROPNODECHARSSTRICT);

static void check_node_name_format(struct check *c, struct dt_info *dti,
				   struct node *node)
{
	if (strchr(get_unitname(node), '@'))
		FAIL(c, dti, node, "multiple '@' characters in node name");
}
ERROR(node_name_format, check_node_name_format, NULL, &node_name_chars);

static void check_unit_address_vs_reg(struct check *c, struct dt_info *dti,
				      struct node *node)
{
	const char *unitname = get_unitname(node);
	struct property *prop = get_property(node, "reg");

	if (!prop) {
		prop = get_property(node, "ranges");
		if (prop && !prop->val.len)
			prop = NULL;
	}

	if (prop) {
		if (!unitname[0])
			FAIL(c, dti, node, "node has a reg or ranges property, but no unit name");
	} else {
		if (unitname[0])
			FAIL(c, dti, node, "node has a unit name, but no reg property");
	}
}
WARNING(unit_address_vs_reg, check_unit_address_vs_reg, NULL);

static void check_property_name_chars(struct check *c, struct dt_info *dti,
				      struct node *node)
{
	struct property *prop;

	for_each_property(node, prop) {
		int n = strspn(prop->name, c->data);

		if (n < strlen(prop->name))
			FAIL_PROP(c, dti, node, prop, "Bad character '%c' in property name",
				  prop->name[n]);
	}
}
ERROR(property_name_chars, check_property_name_chars, PROPNODECHARS);

static void check_property_name_chars_strict(struct check *c,
					     struct dt_info *dti,
					     struct node *node)
{
	struct property *prop;

	for_each_property(node, prop) {
		const char *name = prop->name;
		int n = strspn(name, c->data);

		if (n == strlen(prop->name))
			continue;

		/* Certain names are whitelisted */
		if (streq(name, "device_type"))
			continue;

		/*
		 * # is only allowed at the beginning of property names not counting
		 * the vendor prefix.
		 */
		if (name[n] == '#' && ((n == 0) || (name[n-1] == ','))) {
			name += n + 1;
			n = strspn(name, c->data);
		}
		if (n < strlen(name))
			FAIL_PROP(c, dti, node, prop, "Character '%c' not recommended in property name",
				  name[n]);
	}
}
CHECK(property_name_chars_strict, check_property_name_chars_strict, PROPNODECHARSSTRICT);

#define DESCLABEL_FMT	"%s%s%s%s%s"
#define DESCLABEL_ARGS(node,prop,mark)		\
	((mark) ? "value of " : ""),		\
	((prop) ? "'" : ""), \
	((prop) ? (prop)->name : ""), \
	((prop) ? "' in " : ""), (node)->fullpath

static void check_duplicate_label(struct check *c, struct dt_info *dti,
				  const char *label, struct node *node,
				  struct property *prop, struct marker *mark)
{
	struct node *dt = dti->dt;
	struct node *othernode = NULL;
	struct property *otherprop = NULL;
	struct marker *othermark = NULL;

	othernode = get_node_by_label(dt, label);

	if (!othernode)
		otherprop = get_property_by_label(dt, label, &othernode);
	if (!othernode)
		othermark = get_marker_label(dt, label, &othernode,
					       &otherprop);

	if (!othernode)
		return;

	if ((othernode != node) || (otherprop != prop) || (othermark != mark))
		FAIL(c, dti, node, "Duplicate label '%s' on " DESCLABEL_FMT
		     " and " DESCLABEL_FMT,
		     label, DESCLABEL_ARGS(node, prop, mark),
		     DESCLABEL_ARGS(othernode, otherprop, othermark));
}

static void check_duplicate_label_node(struct check *c, struct dt_info *dti,
				       struct node *node)
{
	struct label *l;
	struct property *prop;

	for_each_label(node->labels, l)
		check_duplicate_label(c, dti, l->label, node, NULL, NULL);

	for_each_property(node, prop) {
		struct marker *m = prop->val.markers;

		for_each_label(prop->labels, l)
			check_duplicate_label(c, dti, l->label, node, prop, NULL);

		for_each_marker_of_type(m, LABEL)
			check_duplicate_label(c, dti, m->ref, node, prop, m);
	}
}
ERROR(duplicate_label, check_duplicate_label_node, NULL);

static cell_t check_phandle_prop(struct check *c, struct dt_info *dti,
				 struct node *node, const char *propname)
{
	struct node *root = dti->dt;
	struct property *prop;
	struct marker *m;
	cell_t phandle;

	prop = get_property(node, propname);
	if (!prop)
		return 0;

	if (prop->val.len != sizeof(cell_t)) {
		FAIL_PROP(c, dti, node, prop, "bad length (%d) %s property",
			  prop->val.len, prop->name);
		return 0;
	}

	m = prop->val.markers;
	for_each_marker_of_type(m, REF_PHANDLE) {
		assert(m->offset == 0);
		if (node != get_node_by_ref(root, m->ref))
			/* "Set this node's phandle equal to some
			 * other node's phandle".  That's nonsensical
			 * by construction. */ {
			FAIL(c, dti, node, "%s is a reference to another node",
			     prop->name);
		}
		/* But setting this node's phandle equal to its own
		 * phandle is allowed - that means allocate a unique
		 * phandle for this node, even if it's not otherwise
		 * referenced.  The value will be filled in later, so
		 * we treat it as having no phandle data for now. */
		return 0;
	}

	phandle = propval_cell(prop);

	if ((phandle == 0) || (phandle == -1)) {
		FAIL_PROP(c, dti, node, prop, "bad value (0x%x) in %s property",
		     phandle, prop->name);
		return 0;
	}

	return phandle;
}

static void check_explicit_phandles(struct check *c, struct dt_info *dti,
				    struct node *node)
{
	struct node *root = dti->dt;
	struct node *other;
	cell_t phandle, linux_phandle;

	/* Nothing should have assigned phandles yet */
	assert(!node->phandle);

	phandle = check_phandle_prop(c, dti, node, "phandle");

	linux_phandle = check_phandle_prop(c, dti, node, "linux,phandle");

	if (!phandle && !linux_phandle)
		/* No valid phandles; nothing further to check */
		return;

	if (linux_phandle && phandle && (phandle != linux_phandle))
		FAIL(c, dti, node, "mismatching 'phandle' and 'linux,phandle'"
		     " properties");

	if (linux_phandle && !phandle)
		phandle = linux_phandle;

	other = get_node_by_phandle(root, phandle);
	if (other && (other != node)) {
		FAIL(c, dti, node, "duplicated phandle 0x%x (seen before at %s)",
		     phandle, other->fullpath);
		return;
	}

	node->phandle = phandle;
}
ERROR(explicit_phandles, check_explicit_phandles, NULL);

static void check_name_properties(struct check *c, struct dt_info *dti,
				  struct node *node)
{
	struct property **pp, *prop = NULL;

	for (pp = &node->proplist; *pp; pp = &((*pp)->next))
		if (streq((*pp)->name, "name")) {
			prop = *pp;
			break;
		}

	if (!prop)
		return; /* No name property, that's fine */

	if ((prop->val.len != node->basenamelen+1)
	    || (memcmp(prop->val.val, node->name, node->basenamelen) != 0)) {
		FAIL(c, dti, node, "\"name\" property is incorrect (\"%s\" instead"
		     " of base node name)", prop->val.val);
	} else {
		/* The name property is correct, and therefore redundant.
		 * Delete it */
		*pp = prop->next;
		free(prop->name);
		data_free(prop->val);
		free(prop);
	}
}
ERROR_IF_NOT_STRING(name_is_string, "name");
ERROR(name_properties, check_name_properties, NULL, &name_is_string);

/*
 * Reference fixup functions
 */

static void fixup_phandle_references(struct check *c, struct dt_info *dti,
				     struct node *node)
{
	struct node *dt = dti->dt;
	struct property *prop;

	for_each_property(node, prop) {
		struct marker *m = prop->val.markers;
		struct node *refnode;
		cell_t phandle;

		for_each_marker_of_type(m, REF_PHANDLE) {
			assert(m->offset + sizeof(cell_t) <= prop->val.len);

			refnode = get_node_by_ref(dt, m->ref);
			if (! refnode) {
				if (!(dti->dtsflags & DTSF_PLUGIN))
					FAIL(c, dti, node, "Reference to non-existent node or "
							"label \"%s\"\n", m->ref);
				else /* mark the entry as unresolved */
					*((fdt32_t *)(prop->val.val + m->offset)) =
						cpu_to_fdt32(0xffffffff);
				continue;
			}

			phandle = get_node_phandle(dt, refnode);
			*((fdt32_t *)(prop->val.val + m->offset)) = cpu_to_fdt32(phandle);
		}
	}
}
ERROR(phandle_references, fixup_phandle_references, NULL,
      &duplicate_node_names, &explicit_phandles);

static void fixup_path_references(struct check *c, struct dt_info *dti,
				  struct node *node)
{
	struct node *dt = dti->dt;
	struct property *prop;

	for_each_property(node, prop) {
		struct marker *m = prop->val.markers;
		struct node *refnode;
		char *path;

		for_each_marker_of_type(m, REF_PATH) {
			assert(m->offset <= prop->val.len);

			refnode = get_node_by_ref(dt, m->ref);
			if (!refnode) {
				FAIL(c, dti, node, "Reference to non-existent node or label \"%s\"\n",
				     m->ref);
				continue;
			}

			path = refnode->fullpath;
			prop->val = data_insert_at_marker(prop->val, m, path,
							  strlen(path) + 1);
		}
	}
}
ERROR(path_references, fixup_path_references, NULL, &duplicate_node_names);

/*
 * Semantic checks
 */
WARNING_IF_NOT_CELL(address_cells_is_cell, "#address-cells");
WARNING_IF_NOT_CELL(size_cells_is_cell, "#size-cells");
WARNING_IF_NOT_CELL(interrupt_cells_is_cell, "#interrupt-cells");

WARNING_IF_NOT_STRING(device_type_is_string, "device_type");
WARNING_IF_NOT_STRING(model_is_string, "model");
WARNING_IF_NOT_STRING(status_is_string, "status");
WARNING_IF_NOT_STRING(label_is_string, "label");

WARNING_IF_NOT_STRING_LIST(compatible_is_string_list, "compatible");

static void check_names_is_string_list(struct check *c, struct dt_info *dti,
				       struct node *node)
{
	struct property *prop;

	for_each_property(node, prop) {
		const char *s = strrchr(prop->name, '-');
		if (!s || !streq(s, "-names"))
			continue;

		c->data = prop->name;
		check_is_string_list(c, dti, node);
	}
}
WARNING(names_is_string_list, check_names_is_string_list, NULL);

static void check_alias_paths(struct check *c, struct dt_info *dti,
				    struct node *node)
{
	struct property *prop;

	if (!streq(node->name, "aliases"))
		return;

	for_each_property(node, prop) {
		if (!prop->val.val || !get_node_by_path(dti->dt, prop->val.val)) {
			FAIL_PROP(c, dti, node, prop, "aliases property is not a valid node (%s)",
				  prop->val.val);
			continue;
		}
		if (strspn(prop->name, LOWERCASE DIGITS "-") != strlen(prop->name))
			FAIL(c, dti, node, "aliases property name must include only lowercase and '-'");
	}
}
WARNING(alias_paths, check_alias_paths, NULL);

static void fixup_addr_size_cells(struct check *c, struct dt_info *dti,
				  struct node *node)
{
	struct property *prop;

	node->addr_cells = -1;
	node->size_cells = -1;

	prop = get_property(node, "#address-cells");
	if (prop)
		node->addr_cells = propval_cell(prop);

	prop = get_property(node, "#size-cells");
	if (prop)
		node->size_cells = propval_cell(prop);
}
WARNING(addr_size_cells, fixup_addr_size_cells, NULL,
	&address_cells_is_cell, &size_cells_is_cell);

#define node_addr_cells(n) \
	(((n)->addr_cells == -1) ? 2 : (n)->addr_cells)
#define node_size_cells(n) \
	(((n)->size_cells == -1) ? 1 : (n)->size_cells)

static void check_reg_format(struct check *c, struct dt_info *dti,
			     struct node *node)
{
	struct property *prop;
	int addr_cells, size_cells, entrylen;

	prop = get_property(node, "reg");
	if (!prop)
		return; /* No "reg", that's fine */

	if (!node->parent) {
		FAIL(c, dti, node, "Root node has a \"reg\" property");
		return;
	}

	if (prop->val.len == 0)
		FAIL_PROP(c, dti, node, prop, "property is empty");

	addr_cells = node_addr_cells(node->parent);
	size_cells = node_size_cells(node->parent);
	entrylen = (addr_cells + size_cells) * sizeof(cell_t);

	if (!entrylen || (prop->val.len % entrylen) != 0)
		FAIL_PROP(c, dti, node, prop, "property has invalid length (%d bytes) "
			  "(#address-cells == %d, #size-cells == %d)",
			  prop->val.len, addr_cells, size_cells);
}
WARNING(reg_format, check_reg_format, NULL, &addr_size_cells);

static void check_ranges_format(struct check *c, struct dt_info *dti,
				struct node *node)
{
	struct property *prop;
	int c_addr_cells, p_addr_cells, c_size_cells, p_size_cells, entrylen;

	prop = get_property(node, "ranges");
	if (!prop)
		return;

	if (!node->parent) {
		FAIL_PROP(c, dti, node, prop, "Root node has a \"ranges\" property");
		return;
	}

	p_addr_cells = node_addr_cells(node->parent);
	p_size_cells = node_size_cells(node->parent);
	c_addr_cells = node_addr_cells(node);
	c_size_cells = node_size_cells(node);
	entrylen = (p_addr_cells + c_addr_cells + c_size_cells) * sizeof(cell_t);

	if (prop->val.len == 0) {
		if (p_addr_cells != c_addr_cells)
			FAIL_PROP(c, dti, node, prop, "empty \"ranges\" property but its "
				  "#address-cells (%d) differs from %s (%d)",
				  c_addr_cells, node->parent->fullpath,
				  p_addr_cells);
		if (p_size_cells != c_size_cells)
			FAIL_PROP(c, dti, node, prop, "empty \"ranges\" property but its "
				  "#size-cells (%d) differs from %s (%d)",
				  c_size_cells, node->parent->fullpath,
				  p_size_cells);
	} else if ((prop->val.len % entrylen) != 0) {
		FAIL_PROP(c, dti, node, prop, "\"ranges\" property has invalid length (%d bytes) "
			  "(parent #address-cells == %d, child #address-cells == %d, "
			  "#size-cells == %d)", prop->val.len,
			  p_addr_cells, c_addr_cells, c_size_cells);
	}
}
WARNING(ranges_format, check_ranges_format, NULL, &addr_size_cells);

static const struct bus_type pci_bus = {
	.name = "PCI",
};

static void check_pci_bridge(struct check *c, struct dt_info *dti, struct node *node)
{
	struct property *prop;
	cell_t *cells;

	prop = get_property(node, "device_type");
	if (!prop || !streq(prop->val.val, "pci"))
		return;

	node->bus = &pci_bus;

	if (!strprefixeq(node->name, node->basenamelen, "pci") &&
	    !strprefixeq(node->name, node->basenamelen, "pcie"))
		FAIL(c, dti, node, "node name is not \"pci\" or \"pcie\"");

	prop = get_property(node, "ranges");
	if (!prop)
		FAIL(c, dti, node, "missing ranges for PCI bridge (or not a bridge)");

	if (node_addr_cells(node) != 3)
		FAIL(c, dti, node, "incorrect #address-cells for PCI bridge");
	if (node_size_cells(node) != 2)
		FAIL(c, dti, node, "incorrect #size-cells for PCI bridge");

	prop = get_property(node, "bus-range");
<<<<<<< HEAD
	if (!prop) {
		FAIL(c, dti, node, "missing bus-range for PCI bridge");
=======
	if (!prop)
>>>>>>> 4b64487f
		return;

	if (prop->val.len != (sizeof(cell_t) * 2)) {
		FAIL_PROP(c, dti, node, prop, "value must be 2 cells");
		return;
	}
	cells = (cell_t *)prop->val.val;
	if (fdt32_to_cpu(cells[0]) > fdt32_to_cpu(cells[1]))
		FAIL_PROP(c, dti, node, prop, "1st cell must be less than or equal to 2nd cell");
	if (fdt32_to_cpu(cells[1]) > 0xff)
		FAIL_PROP(c, dti, node, prop, "maximum bus number must be less than 256");
}
WARNING(pci_bridge, check_pci_bridge, NULL,
	&device_type_is_string, &addr_size_cells);

static void check_pci_device_bus_num(struct check *c, struct dt_info *dti, struct node *node)
{
	struct property *prop;
	unsigned int bus_num, min_bus, max_bus;
	cell_t *cells;

	if (!node->parent || (node->parent->bus != &pci_bus))
		return;

	prop = get_property(node, "reg");
	if (!prop)
		return;

	cells = (cell_t *)prop->val.val;
	bus_num = (fdt32_to_cpu(cells[0]) & 0x00ff0000) >> 16;

	prop = get_property(node->parent, "bus-range");
	if (!prop) {
		min_bus = max_bus = 0;
	} else {
		cells = (cell_t *)prop->val.val;
		min_bus = fdt32_to_cpu(cells[0]);
		max_bus = fdt32_to_cpu(cells[0]);
	}
	if ((bus_num < min_bus) || (bus_num > max_bus))
		FAIL_PROP(c, dti, node, prop, "PCI bus number %d out of range, expected (%d - %d)",
			  bus_num, min_bus, max_bus);
}
WARNING(pci_device_bus_num, check_pci_device_bus_num, NULL, &reg_format, &pci_bridge);

static void check_pci_device_reg(struct check *c, struct dt_info *dti, struct node *node)
{
	struct property *prop;
	const char *unitname = get_unitname(node);
	char unit_addr[5];
	unsigned int dev, func, reg;
	cell_t *cells;

	if (!node->parent || (node->parent->bus != &pci_bus))
		return;

	prop = get_property(node, "reg");
	if (!prop) {
		FAIL(c, dti, node, "missing PCI reg property");
		return;
	}

	cells = (cell_t *)prop->val.val;
	if (cells[1] || cells[2])
		FAIL_PROP(c, dti, node, prop, "PCI reg config space address cells 2 and 3 must be 0");

	reg = fdt32_to_cpu(cells[0]);
	dev = (reg & 0xf800) >> 11;
	func = (reg & 0x700) >> 8;

	if (reg & 0xff000000)
		FAIL_PROP(c, dti, node, prop, "PCI reg address is not configuration space");
	if (reg & 0x000000ff)
		FAIL_PROP(c, dti, node, prop, "PCI reg config space address register number must be 0");

	if (func == 0) {
		snprintf(unit_addr, sizeof(unit_addr), "%x", dev);
		if (streq(unitname, unit_addr))
			return;
	}

	snprintf(unit_addr, sizeof(unit_addr), "%x,%x", dev, func);
	if (streq(unitname, unit_addr))
		return;

	FAIL(c, dti, node, "PCI unit address format error, expected \"%s\"",
	     unit_addr);
}
WARNING(pci_device_reg, check_pci_device_reg, NULL, &reg_format, &pci_bridge);

static const struct bus_type simple_bus = {
	.name = "simple-bus",
};

static bool node_is_compatible(struct node *node, const char *compat)
{
	struct property *prop;
	const char *str, *end;

	prop = get_property(node, "compatible");
	if (!prop)
		return false;

	for (str = prop->val.val, end = str + prop->val.len; str < end;
	     str += strnlen(str, end - str) + 1) {
		if (strprefixeq(str, end - str, compat))
			return true;
	}
	return false;
}

static void check_simple_bus_bridge(struct check *c, struct dt_info *dti, struct node *node)
{
	if (node_is_compatible(node, "simple-bus"))
		node->bus = &simple_bus;
}
WARNING(simple_bus_bridge, check_simple_bus_bridge, NULL, &addr_size_cells);

static void check_simple_bus_reg(struct check *c, struct dt_info *dti, struct node *node)
{
	struct property *prop;
	const char *unitname = get_unitname(node);
	char unit_addr[17];
	unsigned int size;
	uint64_t reg = 0;
	cell_t *cells = NULL;

	if (!node->parent || (node->parent->bus != &simple_bus))
		return;

	prop = get_property(node, "reg");
	if (prop)
		cells = (cell_t *)prop->val.val;
	else {
		prop = get_property(node, "ranges");
		if (prop && prop->val.len)
			/* skip of child address */
			cells = ((cell_t *)prop->val.val) + node_addr_cells(node);
	}

	if (!cells) {
		if (node->parent->parent && !(node->bus == &simple_bus))
			FAIL(c, dti, node, "missing or empty reg/ranges property");
		return;
	}

	size = node_addr_cells(node->parent);
	while (size--)
		reg = (reg << 32) | fdt32_to_cpu(*(cells++));

	snprintf(unit_addr, sizeof(unit_addr), "%"PRIx64, reg);
	if (!streq(unitname, unit_addr))
		FAIL(c, dti, node, "simple-bus unit address format error, expected \"%s\"",
		     unit_addr);
}
WARNING(simple_bus_reg, check_simple_bus_reg, NULL, &reg_format, &simple_bus_bridge);

static void check_unit_address_format(struct check *c, struct dt_info *dti,
				      struct node *node)
{
	const char *unitname = get_unitname(node);

	if (node->parent && node->parent->bus)
		return;

	if (!unitname[0])
		return;

	if (!strncmp(unitname, "0x", 2)) {
		FAIL(c, dti, node, "unit name should not have leading \"0x\"");
		/* skip over 0x for next test */
		unitname += 2;
	}
	if (unitname[0] == '0' && isxdigit(unitname[1]))
		FAIL(c, dti, node, "unit name should not have leading 0s");
}
WARNING(unit_address_format, check_unit_address_format, NULL,
	&node_name_format, &pci_bridge, &simple_bus_bridge);

/*
 * Style checks
 */
static void check_avoid_default_addr_size(struct check *c, struct dt_info *dti,
					  struct node *node)
{
	struct property *reg, *ranges;

	if (!node->parent)
		return; /* Ignore root node */

	reg = get_property(node, "reg");
	ranges = get_property(node, "ranges");

	if (!reg && !ranges)
		return;

	if (node->parent->addr_cells == -1)
		FAIL(c, dti, node, "Relying on default #address-cells value");

	if (node->parent->size_cells == -1)
		FAIL(c, dti, node, "Relying on default #size-cells value");
}
WARNING(avoid_default_addr_size, check_avoid_default_addr_size, NULL,
	&addr_size_cells);

static void check_avoid_unnecessary_addr_size(struct check *c, struct dt_info *dti,
					      struct node *node)
{
	struct property *prop;
	struct node *child;
	bool has_reg = false;

	if (!node->parent || node->addr_cells < 0 || node->size_cells < 0)
		return;

	if (get_property(node, "ranges") || !node->children)
		return;

	for_each_child(node, child) {
		prop = get_property(child, "reg");
		if (prop)
			has_reg = true;
	}

	if (!has_reg)
		FAIL(c, dti, node, "unnecessary #address-cells/#size-cells without \"ranges\" or child \"reg\" property");
}
WARNING(avoid_unnecessary_addr_size, check_avoid_unnecessary_addr_size, NULL, &avoid_default_addr_size);

static void check_obsolete_chosen_interrupt_controller(struct check *c,
						       struct dt_info *dti,
						       struct node *node)
{
	struct node *dt = dti->dt;
	struct node *chosen;
	struct property *prop;

	if (node != dt)
		return;


	chosen = get_node_by_path(dt, "/chosen");
	if (!chosen)
		return;

	prop = get_property(chosen, "interrupt-controller");
	if (prop)
		FAIL_PROP(c, dti, node, prop,
			  "/chosen has obsolete \"interrupt-controller\" property");
}
WARNING(obsolete_chosen_interrupt_controller,
	check_obsolete_chosen_interrupt_controller, NULL);

static void check_chosen_node_is_root(struct check *c, struct dt_info *dti,
				      struct node *node)
{
	if (!streq(node->name, "chosen"))
		return;

	if (node->parent != dti->dt)
		FAIL(c, dti, node, "chosen node must be at root node");
}
WARNING(chosen_node_is_root, check_chosen_node_is_root, NULL);

static void check_chosen_node_bootargs(struct check *c, struct dt_info *dti,
				       struct node *node)
{
	struct property *prop;

	if (!streq(node->name, "chosen"))
		return;

	prop = get_property(node, "bootargs");
	if (!prop)
		return;

	c->data = prop->name;
	check_is_string(c, dti, node);
}
WARNING(chosen_node_bootargs, check_chosen_node_bootargs, NULL);

static void check_chosen_node_stdout_path(struct check *c, struct dt_info *dti,
					  struct node *node)
{
	struct property *prop;

	if (!streq(node->name, "chosen"))
		return;

	prop = get_property(node, "stdout-path");
	if (!prop) {
		prop = get_property(node, "linux,stdout-path");
		if (!prop)
			return;
		FAIL_PROP(c, dti, node, prop, "Use 'stdout-path' instead");
	}

	c->data = prop->name;
	check_is_string(c, dti, node);
}
WARNING(chosen_node_stdout_path, check_chosen_node_stdout_path, NULL);

struct provider {
	const char *prop_name;
	const char *cell_name;
	bool optional;
};

static void check_property_phandle_args(struct check *c,
					  struct dt_info *dti,
				          struct node *node,
				          struct property *prop,
				          const struct provider *provider)
{
	struct node *root = dti->dt;
	int cell, cellsize = 0;

	if (prop->val.len % sizeof(cell_t)) {
		FAIL_PROP(c, dti, node, prop,
			  "property size (%d) is invalid, expected multiple of %zu",
			  prop->val.len, sizeof(cell_t));
		return;
	}

	for (cell = 0; cell < prop->val.len / sizeof(cell_t); cell += cellsize + 1) {
		struct node *provider_node;
		struct property *cellprop;
		int phandle;

		phandle = propval_cell_n(prop, cell);
		/*
		 * Some bindings use a cell value 0 or -1 to skip over optional
		 * entries when each index position has a specific definition.
		 */
		if (phandle == 0 || phandle == -1) {
			/* Give up if this is an overlay with external references */
			if (dti->dtsflags & DTSF_PLUGIN)
				break;

			cellsize = 0;
			continue;
		}

		/* If we have markers, verify the current cell is a phandle */
		if (prop->val.markers) {
			struct marker *m = prop->val.markers;
			for_each_marker_of_type(m, REF_PHANDLE) {
				if (m->offset == (cell * sizeof(cell_t)))
					break;
			}
			if (!m)
				FAIL_PROP(c, dti, node, prop,
					  "cell %d is not a phandle reference",
					  cell);
		}

		provider_node = get_node_by_phandle(root, phandle);
		if (!provider_node) {
			FAIL_PROP(c, dti, node, prop,
				  "Could not get phandle node for (cell %d)",
				  cell);
			break;
		}

		cellprop = get_property(provider_node, provider->cell_name);
		if (cellprop) {
			cellsize = propval_cell(cellprop);
		} else if (provider->optional) {
			cellsize = 0;
		} else {
			FAIL(c, dti, node, "Missing property '%s' in node %s or bad phandle (referred from %s[%d])",
			     provider->cell_name,
			     provider_node->fullpath,
			     prop->name, cell);
			break;
		}

		if (prop->val.len < ((cell + cellsize + 1) * sizeof(cell_t))) {
			FAIL_PROP(c, dti, node, prop,
				  "property size (%d) too small for cell size %d",
				  prop->val.len, cellsize);
		}
	}
}

static void check_provider_cells_property(struct check *c,
					  struct dt_info *dti,
				          struct node *node)
{
	struct provider *provider = c->data;
	struct property *prop;

	prop = get_property(node, provider->prop_name);
	if (!prop)
		return;

	check_property_phandle_args(c, dti, node, prop, provider);
}
#define WARNING_PROPERTY_PHANDLE_CELLS(nm, propname, cells_name, ...) \
	static struct provider nm##_provider = { (propname), (cells_name), __VA_ARGS__ }; \
	WARNING(nm##_property, check_provider_cells_property, &nm##_provider, &phandle_references);

WARNING_PROPERTY_PHANDLE_CELLS(clocks, "clocks", "#clock-cells");
WARNING_PROPERTY_PHANDLE_CELLS(cooling_device, "cooling-device", "#cooling-cells");
WARNING_PROPERTY_PHANDLE_CELLS(dmas, "dmas", "#dma-cells");
WARNING_PROPERTY_PHANDLE_CELLS(hwlocks, "hwlocks", "#hwlock-cells");
WARNING_PROPERTY_PHANDLE_CELLS(interrupts_extended, "interrupts-extended", "#interrupt-cells");
WARNING_PROPERTY_PHANDLE_CELLS(io_channels, "io-channels", "#io-channel-cells");
WARNING_PROPERTY_PHANDLE_CELLS(iommus, "iommus", "#iommu-cells");
WARNING_PROPERTY_PHANDLE_CELLS(mboxes, "mboxes", "#mbox-cells");
WARNING_PROPERTY_PHANDLE_CELLS(msi_parent, "msi-parent", "#msi-cells", true);
WARNING_PROPERTY_PHANDLE_CELLS(mux_controls, "mux-controls", "#mux-control-cells");
WARNING_PROPERTY_PHANDLE_CELLS(phys, "phys", "#phy-cells");
WARNING_PROPERTY_PHANDLE_CELLS(power_domains, "power-domains", "#power-domain-cells");
WARNING_PROPERTY_PHANDLE_CELLS(pwms, "pwms", "#pwm-cells");
WARNING_PROPERTY_PHANDLE_CELLS(resets, "resets", "#reset-cells");
WARNING_PROPERTY_PHANDLE_CELLS(sound_dai, "sound-dai", "#sound-dai-cells");
WARNING_PROPERTY_PHANDLE_CELLS(thermal_sensors, "thermal-sensors", "#thermal-sensor-cells");

static bool prop_is_gpio(struct property *prop)
{
	char *str;

	/*
	 * *-gpios and *-gpio can appear in property names,
	 * so skip over any false matches (only one known ATM)
	 */
	if (strstr(prop->name, "nr-gpio"))
		return false;

	str = strrchr(prop->name, '-');
	if (str)
		str++;
	else
		str = prop->name;
	if (!(streq(str, "gpios") || streq(str, "gpio")))
		return false;

	return true;
}

static void check_gpios_property(struct check *c,
					  struct dt_info *dti,
				          struct node *node)
{
	struct property *prop;

	/* Skip GPIO hog nodes which have 'gpios' property */
	if (get_property(node, "gpio-hog"))
		return;

	for_each_property(node, prop) {
		struct provider provider;

		if (!prop_is_gpio(prop))
			continue;

		provider.prop_name = prop->name;
		provider.cell_name = "#gpio-cells";
		provider.optional = false;
		check_property_phandle_args(c, dti, node, prop, &provider);
	}

}
WARNING(gpios_property, check_gpios_property, NULL, &phandle_references);

static void check_deprecated_gpio_property(struct check *c,
					   struct dt_info *dti,
				           struct node *node)
{
	struct property *prop;

	for_each_property(node, prop) {
		char *str;

		if (!prop_is_gpio(prop))
			continue;

		str = strstr(prop->name, "gpio");
		if (!streq(str, "gpio"))
			continue;

		FAIL_PROP(c, dti, node, prop,
			  "'[*-]gpio' is deprecated, use '[*-]gpios' instead");
	}

}
CHECK(deprecated_gpio_property, check_deprecated_gpio_property, NULL);

static bool node_is_interrupt_provider(struct node *node)
{
	struct property *prop;

	prop = get_property(node, "interrupt-controller");
	if (prop)
		return true;

	prop = get_property(node, "interrupt-map");
	if (prop)
		return true;

	return false;
}
static void check_interrupts_property(struct check *c,
				      struct dt_info *dti,
				      struct node *node)
{
	struct node *root = dti->dt;
	struct node *irq_node = NULL, *parent = node;
	struct property *irq_prop, *prop = NULL;
	int irq_cells, phandle;

	irq_prop = get_property(node, "interrupts");
	if (!irq_prop)
		return;

	if (irq_prop->val.len % sizeof(cell_t))
		FAIL_PROP(c, dti, node, irq_prop, "size (%d) is invalid, expected multiple of %zu",
		     irq_prop->val.len, sizeof(cell_t));

	while (parent && !prop) {
		if (parent != node && node_is_interrupt_provider(parent)) {
			irq_node = parent;
			break;
		}

		prop = get_property(parent, "interrupt-parent");
		if (prop) {
			phandle = propval_cell(prop);
			/* Give up if this is an overlay with external references */
			if ((phandle == 0 || phandle == -1) &&
			    (dti->dtsflags & DTSF_PLUGIN))
					return;

			irq_node = get_node_by_phandle(root, phandle);
			if (!irq_node) {
				FAIL_PROP(c, dti, parent, prop, "Bad phandle");
				return;
			}
			if (!node_is_interrupt_provider(irq_node))
				FAIL(c, dti, irq_node,
				     "Missing interrupt-controller or interrupt-map property");

			break;
		}

		parent = parent->parent;
	}

	if (!irq_node) {
		FAIL(c, dti, node, "Missing interrupt-parent");
		return;
	}

	prop = get_property(irq_node, "#interrupt-cells");
	if (!prop) {
		FAIL(c, dti, irq_node, "Missing #interrupt-cells in interrupt-parent");
		return;
	}

	irq_cells = propval_cell(prop);
	if (irq_prop->val.len % (irq_cells * sizeof(cell_t))) {
		FAIL_PROP(c, dti, node, prop,
			  "size is (%d), expected multiple of %d",
			  irq_prop->val.len, (int)(irq_cells * sizeof(cell_t)));
	}
}
WARNING(interrupts_property, check_interrupts_property, &phandle_references);

static struct check *check_table[] = {
	&duplicate_node_names, &duplicate_property_names,
	&node_name_chars, &node_name_format, &property_name_chars,
	&name_is_string, &name_properties,

	&duplicate_label,

	&explicit_phandles,
	&phandle_references, &path_references,

	&address_cells_is_cell, &size_cells_is_cell, &interrupt_cells_is_cell,
	&device_type_is_string, &model_is_string, &status_is_string,
	&label_is_string,

	&compatible_is_string_list, &names_is_string_list,

	&property_name_chars_strict,
	&node_name_chars_strict,

	&addr_size_cells, &reg_format, &ranges_format,

	&unit_address_vs_reg,
	&unit_address_format,

	&pci_bridge,
	&pci_device_reg,
	&pci_device_bus_num,

	&simple_bus_bridge,
	&simple_bus_reg,

	&avoid_default_addr_size,
	&avoid_unnecessary_addr_size,
	&obsolete_chosen_interrupt_controller,
	&chosen_node_is_root, &chosen_node_bootargs, &chosen_node_stdout_path,

	&clocks_property,
	&cooling_device_property,
	&dmas_property,
	&hwlocks_property,
	&interrupts_extended_property,
	&io_channels_property,
	&iommus_property,
	&mboxes_property,
	&msi_parent_property,
	&mux_controls_property,
	&phys_property,
	&power_domains_property,
	&pwms_property,
	&resets_property,
	&sound_dai_property,
	&thermal_sensors_property,

	&deprecated_gpio_property,
	&gpios_property,
	&interrupts_property,

	&alias_paths,

	&always_fail,
};

static void enable_warning_error(struct check *c, bool warn, bool error)
{
	int i;

	/* Raising level, also raise it for prereqs */
	if ((warn && !c->warn) || (error && !c->error))
		for (i = 0; i < c->num_prereqs; i++)
			enable_warning_error(c->prereq[i], warn, error);

	c->warn = c->warn || warn;
	c->error = c->error || error;
}

static void disable_warning_error(struct check *c, bool warn, bool error)
{
	int i;

	/* Lowering level, also lower it for things this is the prereq
	 * for */
	if ((warn && c->warn) || (error && c->error)) {
		for (i = 0; i < ARRAY_SIZE(check_table); i++) {
			struct check *cc = check_table[i];
			int j;

			for (j = 0; j < cc->num_prereqs; j++)
				if (cc->prereq[j] == c)
					disable_warning_error(cc, warn, error);
		}
	}

	c->warn = c->warn && !warn;
	c->error = c->error && !error;
}

void parse_checks_option(bool warn, bool error, const char *arg)
{
	int i;
	const char *name = arg;
	bool enable = true;

	if ((strncmp(arg, "no-", 3) == 0)
	    || (strncmp(arg, "no_", 3) == 0)) {
		name = arg + 3;
		enable = false;
	}

	for (i = 0; i < ARRAY_SIZE(check_table); i++) {
		struct check *c = check_table[i];

		if (streq(c->name, name)) {
			if (enable)
				enable_warning_error(c, warn, error);
			else
				disable_warning_error(c, warn, error);
			return;
		}
	}

	die("Unrecognized check name \"%s\"\n", name);
}

void process_checks(bool force, struct dt_info *dti)
{
	int i;
	int error = 0;

	for (i = 0; i < ARRAY_SIZE(check_table); i++) {
		struct check *c = check_table[i];

		if (c->warn || c->error)
			error = error || run_check(c, dti);
	}

	if (error) {
		if (!force) {
			fprintf(stderr, "ERROR: Input tree has errors, aborting "
				"(use -f to force output)\n");
			exit(2);
		} else if (quiet < 3) {
			fprintf(stderr, "Warning: Input tree has errors, "
				"output forced\n");
		}
	}
}<|MERGE_RESOLUTION|>--- conflicted
+++ resolved
@@ -787,12 +787,7 @@
 		FAIL(c, dti, node, "incorrect #size-cells for PCI bridge");
 
 	prop = get_property(node, "bus-range");
-<<<<<<< HEAD
-	if (!prop) {
-		FAIL(c, dti, node, "missing bus-range for PCI bridge");
-=======
 	if (!prop)
->>>>>>> 4b64487f
 		return;
 
 	if (prop->val.len != (sizeof(cell_t) * 2)) {
