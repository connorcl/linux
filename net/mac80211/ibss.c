--- conflicted
+++ resolved
@@ -106,10 +106,7 @@
 
 	sdata->drop_unencrypted = capability & WLAN_CAPABILITY_PRIVACY ? 1 : 0;
 
-<<<<<<< HEAD
-=======
 	local->oper_channel = chan;
->>>>>>> c16fa4f2
 	channel_type = ifibss->channel_type;
 	if (channel_type > NL80211_CHAN_HT20 &&
 	    !cfg80211_can_beacon_sec_chan(local->hw.wiphy, chan, channel_type))
