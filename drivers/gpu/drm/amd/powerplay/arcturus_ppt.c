--- conflicted
+++ resolved
@@ -2204,26 +2204,17 @@
 };
 static void arcturus_log_thermal_throttling_event(struct smu_context *smu)
 {
-<<<<<<< HEAD
-=======
 	int ret;
->>>>>>> d012a719
 	int throttler_idx, throtting_events = 0, buf_idx = 0;
 	struct amdgpu_device *adev = smu->adev;
 	uint32_t throttler_status;
 	char log_buf[256];
 
-<<<<<<< HEAD
-	arcturus_get_smu_metrics_data(smu,
-				      METRICS_THROTTLER_STATUS,
-				      &throttler_status);
-=======
 	ret = arcturus_get_smu_metrics_data(smu,
 					    METRICS_THROTTLER_STATUS,
 					    &throttler_status);
 	if (ret)
 		return;
->>>>>>> d012a719
 
 	memset(log_buf, 0, sizeof(log_buf));
 	for (throttler_idx = 0; throttler_idx < ARRAY_SIZE(logging_label);
