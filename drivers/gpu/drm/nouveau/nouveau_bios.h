--- conflicted
+++ resolved
@@ -57,11 +57,7 @@
 	DCB_GPIO_PANEL_POWER = 0x01,
 	DCB_GPIO_TVDAC0 = 0x0c,
 	DCB_GPIO_TVDAC1 = 0x2d,
-<<<<<<< HEAD
-	DCB_GPIO_PWM_FAN = 0x9,
-=======
 	DCB_GPIO_PWM_FAN = 0x09,
->>>>>>> c16fa4f2
 	DCB_GPIO_FAN_SENSE = 0x3d,
 	DCB_GPIO_UNUSED = 0xff
 };
