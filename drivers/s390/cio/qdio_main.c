--- conflicted
+++ resolved
@@ -448,44 +448,6 @@
 static inline void inbound_handle_work(struct qdio_q *q, unsigned int start,
 				       int count, bool auto_ack)
 {
-<<<<<<< HEAD
-	int new;
-
-	if (auto_ack) {
-		if (!q->u.in.ack_count) {
-			q->u.in.ack_count = count;
-			q->u.in.ack_start = start;
-			return;
-		}
-
-		/* delete the previous ACK's */
-		set_buf_states(q, q->u.in.ack_start, SLSB_P_INPUT_NOT_INIT,
-			       q->u.in.ack_count);
-		q->u.in.ack_count = count;
-		q->u.in.ack_start = start;
-		return;
-	}
-
-	/*
-	 * ACK the newest buffer. The ACK will be removed in qdio_stop_polling
-	 * or by the next inbound run.
-	 */
-	new = add_buf(start, count - 1);
-	set_buf_state(q, new, SLSB_P_INPUT_ACK);
-
-	/* delete the previous ACKs */
-	if (q->u.in.ack_count)
-		set_buf_states(q, q->u.in.ack_start, SLSB_P_INPUT_NOT_INIT,
-			       q->u.in.ack_count);
-
-	q->u.in.ack_count = 1;
-	q->u.in.ack_start = new;
-	count--;
-	if (!count)
-		return;
-	/* need to change ALL buffers to get more interrupts */
-	set_buf_states(q, start, SLSB_P_INPUT_NOT_INIT, count);
-=======
 	/* ACK the newest SBAL: */
 	if (!auto_ack)
 		set_buf_state(q, add_buf(start, count - 1), SLSB_P_INPUT_ACK);
@@ -493,7 +455,6 @@
 	if (!q->u.in.batch_count)
 		q->u.in.batch_start = start;
 	q->u.in.batch_count += count;
->>>>>>> 84569f32
 }
 
 static int get_inbound_buffer_frontier(struct qdio_q *q, unsigned int start)
@@ -1467,21 +1428,12 @@
 
 	qperf_inc(q, inbound_call);
 
-<<<<<<< HEAD
-	/* If any ACKed SBALs are returned to HW, adjust ACK tracking: */
-	overlap = min(count - sub_buf(q->u.in.ack_start, bufnr),
-		      q->u.in.ack_count);
-	if (overlap > 0) {
-		q->u.in.ack_start = add_buf(q->u.in.ack_start, overlap);
-		q->u.in.ack_count -= overlap;
-=======
 	/* If any processed SBALs are returned to HW, adjust our tracking: */
 	overlap = min_t(int, count - sub_buf(q->u.in.batch_start, bufnr),
 			     q->u.in.batch_count);
 	if (overlap > 0) {
 		q->u.in.batch_start = add_buf(q->u.in.batch_start, overlap);
 		q->u.in.batch_count -= overlap;
->>>>>>> 84569f32
 	}
 
 	count = set_buf_states(q, bufnr, SLSB_CU_INPUT_EMPTY, count);
